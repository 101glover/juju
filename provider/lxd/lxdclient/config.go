--- conflicted
+++ resolved
@@ -43,18 +43,9 @@
 // ConfigPath returns the full path to Juju LXC config directory.
 // This is here so we do not have to import lxc/lxd into the provider.
 func ConfigPath(namespace string) string {
-<<<<<<< HEAD
 	// Here we use the same path as lxc for convention, but we could use
 	// any juju specific path.
-	userHome := os.Getenv("HOME")
-	if userHome == "" {
-		logger.Warningf("$HOME is not set, lxd config path will be set relative to /")
-	}
-
-	return os.ExpandEnv(path.Join(userHome, ".config/lxc", namespace))
-=======
 	return lxd.ConfigPath(namespace)
->>>>>>> e6da1f26
 }
 
 // WithDefaults updates a copy of the config with default values
