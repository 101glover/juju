// Copyright 2013 Canonical Ltd.
// Licensed under the AGPLv3, see LICENCE file for details.

package maas

import (
	"encoding/base64"
	"encoding/xml"
	"fmt"
	"net"
	"net/url"
	"strings"
	"sync"
	"time"

	"labix.org/v2/mgo/bson"
	"launchpad.net/gomaasapi"

	"launchpad.net/juju-core/agent"
	"launchpad.net/juju-core/cloudinit"
	"launchpad.net/juju-core/constraints"
	"launchpad.net/juju-core/environs"
	"launchpad.net/juju-core/environs/config"
	"launchpad.net/juju-core/environs/imagemetadata"
	"launchpad.net/juju-core/environs/simplestreams"
	"launchpad.net/juju-core/environs/storage"
	envtools "launchpad.net/juju-core/environs/tools"
	"launchpad.net/juju-core/instance"
	"launchpad.net/juju-core/provider/common"
	"launchpad.net/juju-core/state"
	"launchpad.net/juju-core/state/api"
	"launchpad.net/juju-core/tools"
	"launchpad.net/juju-core/utils"
	"launchpad.net/juju-core/utils/set"
)

const (
	// We're using v1.0 of the MAAS API.
	apiVersion = "1.0"
)

// A request may fail to due "eventual consistency" semantics, which
// should resolve fairly quickly.  A request may also fail due to a slow
// state transition (for instance an instance taking a while to release
// a security group after termination).  The former failure mode is
// dealt with by shortAttempt, the latter by LongAttempt.
var shortAttempt = utils.AttemptStrategy{
	Total: 5 * time.Second,
	Delay: 200 * time.Millisecond,
}

type maasEnviron struct {
	common.NopPrecheckerPolicy
	common.SupportsUnitPlacementPolicy

	name string

	// archMutex gates access to supportedArchitectures
	archMutex sync.Mutex
	// supportedArchitectures caches the architectures
	// for which images can be instantiated.
	supportedArchitectures []string

	// ecfgMutex protects the *Unlocked fields below.
	ecfgMutex sync.Mutex

	ecfgUnlocked       *maasEnvironConfig
	maasClientUnlocked *gomaasapi.MAASObject
	storageUnlocked    storage.Storage
}

var _ environs.Environ = (*maasEnviron)(nil)
var _ imagemetadata.SupportsCustomSources = (*maasEnviron)(nil)
var _ envtools.SupportsCustomSources = (*maasEnviron)(nil)

func NewEnviron(cfg *config.Config) (*maasEnviron, error) {
	env := new(maasEnviron)
	err := env.SetConfig(cfg)
	if err != nil {
		return nil, err
	}
	env.name = cfg.Name()
	env.storageUnlocked = NewStorage(env)
	return env, nil
}

// Name is specified in the Environ interface.
func (env *maasEnviron) Name() string {
	return env.name
}

// Bootstrap is specified in the Environ interface.
func (env *maasEnviron) Bootstrap(ctx environs.BootstrapContext, cons constraints.Value) error {
	return common.Bootstrap(ctx, env, cons)
}

// StateInfo is specified in the Environ interface.
func (env *maasEnviron) StateInfo() (*state.Info, *api.Info, error) {
	return common.StateInfo(env)
}

// ecfg returns the environment's maasEnvironConfig, and protects it with a
// mutex.
func (env *maasEnviron) ecfg() *maasEnvironConfig {
	env.ecfgMutex.Lock()
	defer env.ecfgMutex.Unlock()
	return env.ecfgUnlocked
}

// Config is specified in the Environ interface.
func (env *maasEnviron) Config() *config.Config {
	return env.ecfg().Config
}

// SetConfig is specified in the Environ interface.
func (env *maasEnviron) SetConfig(cfg *config.Config) error {
	env.ecfgMutex.Lock()
	defer env.ecfgMutex.Unlock()

	// The new config has already been validated by itself, but now we
	// validate the transition from the old config to the new.
	var oldCfg *config.Config
	if env.ecfgUnlocked != nil {
		oldCfg = env.ecfgUnlocked.Config
	}
	cfg, err := env.Provider().Validate(cfg, oldCfg)
	if err != nil {
		return err
	}

	ecfg, err := providerInstance.newConfig(cfg)
	if err != nil {
		return err
	}

	env.ecfgUnlocked = ecfg

	authClient, err := gomaasapi.NewAuthenticatedClient(ecfg.maasServer(), ecfg.maasOAuth(), apiVersion)
	if err != nil {
		return err
	}
	env.maasClientUnlocked = gomaasapi.NewMAAS(*authClient)

	return nil
}

// SupportedArchitectures is specified on the EnvironCapability interface.
func (env *maasEnviron) SupportedArchitectures() ([]string, error) {
	env.archMutex.Lock()
	defer env.archMutex.Unlock()
	if env.supportedArchitectures != nil {
		return env.supportedArchitectures, nil
	}
	// Create a filter to get all images from our region and for the correct stream.
	imageConstraint := imagemetadata.NewImageConstraint(simplestreams.LookupParams{
		Stream: env.Config().ImageStream(),
	})
	var err error
	env.supportedArchitectures, err = common.SupportedArchitectures(env, imageConstraint)
	return env.supportedArchitectures, err
}

// SupportNetworks is specified on the EnvironCapability interface.
func (env *maasEnviron) SupportNetworks() bool {
	caps, err := env.getCapabilities()
	if err != nil {
		logger.Debugf("getCapabilities failed: %v", err)
		return false
	}
	return caps.Contains(capNetworksManagement)
}

const capNetworksManagement = "networks-management"

// getCapabilities asks the MAAS server for its capabilities, if
// supported by the server.
func (env *maasEnviron) getCapabilities() (caps set.Strings, err error) {
	var result gomaasapi.JSONObject
	caps = set.NewStrings()

	for a := shortAttempt.Start(); a.Next(); {
		client := env.getMAASClient().GetSubObject("version/")
		result, err = client.CallGet("", nil)
		if err != nil {
			err0, ok := err.(*gomaasapi.ServerError)
			if ok && err0.StatusCode == 404 {
				return caps, fmt.Errorf("MAAS does not support version info")
			} else {
				return caps, err
			}
			continue
		}
	}
	if err != nil {
		return caps, err
	}
	info, err := result.GetMap()
	if err != nil {
		return caps, err
	}
	capsObj, ok := info["capabilities"]
	if !ok {
		return caps, fmt.Errorf("MAAS does not report capabilities")
	}
	items, err := capsObj.GetArray()
	if err != nil {
		return caps, err
	}
	for _, item := range items {
		val, err := item.GetString()
		if err != nil {
			return set.NewStrings(), err
		}
		caps.Add(val)
	}
	return caps, nil
}

// getMAASClient returns a MAAS client object to use for a request, in a
// lock-protected fashion.
func (env *maasEnviron) getMAASClient() *gomaasapi.MAASObject {
	env.ecfgMutex.Lock()
	defer env.ecfgMutex.Unlock()

	return env.maasClientUnlocked
}

// convertConstraints converts the given constraints into an url.Values
// object suitable to pass to MAAS when acquiring a node.
// CpuPower is ignored because it cannot translated into something
// meaningful for MAAS right now.
func convertConstraints(cons constraints.Value) url.Values {
	params := url.Values{}
	if cons.Arch != nil {
		params.Add("arch", *cons.Arch)
	}
	if cons.CpuCores != nil {
		params.Add("cpu_count", fmt.Sprintf("%d", *cons.CpuCores))
	}
	if cons.Mem != nil {
		params.Add("mem", fmt.Sprintf("%d", *cons.Mem))
	}
	if cons.Tags != nil && len(*cons.Tags) > 0 {
		params.Add("tags", strings.Join(*cons.Tags, ","))
	}
	// TODO(bug 1212689): ignore root-disk constraint for now.
	if cons.RootDisk != nil {
		logger.Warningf("ignoring unsupported constraint 'root-disk'")
	}
	if cons.CpuPower != nil {
		logger.Warningf("ignoring unsupported constraint 'cpu-power'")
	}
	return params
}

// addNetworks converts networks include/exclude information into
// url.Values object suitable to pass to MAAS when acquiring a node.
func addNetworks(params url.Values, includeNetworks, excludeNetworks []string) {
	// Network Inclusion/Exclusion setup
	if len(includeNetworks) > 0 {
		for _, name := range includeNetworks {
			params.Add("networks", name)
		}
	}
	if len(excludeNetworks) > 0 {
		for _, name := range excludeNetworks {
			params.Add("not_networks", name)
		}
	}
}

// acquireNode allocates a node from the MAAS.
func (environ *maasEnviron) acquireNode(cons constraints.Value, includeNetworks, excludeNetworks []string, possibleTools tools.List) (gomaasapi.MAASObject, *tools.Tools, error) {
	acquireParams := convertConstraints(cons)
	addNetworks(acquireParams, includeNetworks, excludeNetworks)
	acquireParams.Add("agent_name", environ.ecfg().maasAgentName())
	var result gomaasapi.JSONObject
	var err error
	for a := shortAttempt.Start(); a.Next(); {
		client := environ.getMAASClient().GetSubObject("nodes/")
		result, err = client.CallPost("acquire", acquireParams)
		if err == nil {
			break
		}
	}
	if err != nil {
		return gomaasapi.MAASObject{}, nil, err
	}
	node, err := result.GetMAASObject()
	if err != nil {
		msg := fmt.Errorf("unexpected result from 'acquire' on MAAS API: %v", err)
		return gomaasapi.MAASObject{}, nil, msg
	}
	tools := possibleTools[0]
	logger.Warningf("picked arbitrary tools %v", tools)
	return node, tools, nil
}

// startNode installs and boots a node.
func (environ *maasEnviron) startNode(node gomaasapi.MAASObject, series string, userdata []byte) error {
	userDataParam := base64.StdEncoding.EncodeToString(userdata)
	params := url.Values{
		"distro_series": {series},
		"user_data":     {userDataParam},
	}
	// Initialize err to a non-nil value as a sentinel for the following
	// loop.
	err := fmt.Errorf("(no error)")
	for a := shortAttempt.Start(); a.Next() && err != nil; {
		_, err = node.CallPost("start", params)
	}
	return err
}

// createBridgeNetwork returns a string representing the upstart command to
// create a bridged eth0.
func createBridgeNetwork() string {
	return `cat > /etc/network/eth0.config << EOF
iface eth0 inet manual

auto br0
iface br0 inet dhcp
  bridge_ports eth0
EOF
`
}

// linkBridgeInInterfaces adds the file created by createBridgeNetwork to the
// interfaces file.
func linkBridgeInInterfaces() string {
	return `sed -i "s/iface eth0 inet dhcp/source \/etc\/network\/eth0.config/" /etc/network/interfaces`
}

<<<<<<< HEAD
// ValidateConstraints is defined on the state.ConstraintsValidator interface.
func (environ *maasEnviron) ValidateConstraints(cons, envCons constraints.Value) (constraints.Value, error) {
	return common.ValidateConstraints(logger, environ, cons, envCons)
}

// StartInstance is specified in the InstanceBroker interface.
func (environ *maasEnviron) StartInstance(args environs.StartInstanceParams) (instance.Instance, *instance.HardwareCharacteristics, []environs.NetworkInfo, error) {
=======
// setupNetworks prepares a []environs.NetworkInfo for the given instance.
func (environ *maasEnviron) setupNetworks(inst instance.Instance) ([]environs.NetworkInfo, error) {
	// Get the instance network interfaces first.
	interfaces, err := environ.getInstanceNetworkInterfaces(inst)
	if err != nil {
		return nil, fmt.Errorf("getInstanceNetworkInterfaces failed: %v", err)
	}
	logger.Debugf("node %q has network interfaces %v", inst.Id(), interfaces)
	networkInfoMap := make(map[string]environs.NetworkInfo)
	for macAddress, interfaceName := range interfaces {
		networkInfoMap[macAddress] = environs.NetworkInfo{
			MACAddress:    macAddress,
			InterfaceName: interfaceName,
		}
	}
	networks, err := environ.getInstanceNetworks(inst)
	if err != nil {
		return nil, fmt.Errorf("getInstanceNetworks failed: %v", err)
	}
	logger.Debugf("node %q has networks %v", inst.Id(), networks)
	for _, network := range networks {
		netCIDR := &net.IPNet{
			IP:   net.ParseIP(network.IP),
			Mask: net.IPMask(net.ParseIP(network.Mask)),
		}
		macs, err := environ.getNetworkMACs(network.Name)
		if err != nil {
			return nil, fmt.Errorf("getNetworkMACs failed: %v", err)
		}
		for _, mac := range macs {
			if _, ok := interfaces[mac]; ok {
				info := networkInfoMap[mac]
				info.CIDR = netCIDR.String()
				info.VLANTag = network.VLANTag
				info.NetworkName = network.Name
				networkInfoMap[mac] = info
			}
		}
	}
	// Verify we filled-in everything for all networks/interfaces
	// and drop incomplete records.
	var networkInfo []environs.NetworkInfo
	for _, info := range networkInfoMap {
		if info.NetworkName == "" || info.CIDR == "" {
			logger.Warningf("ignoring network interface %q: missing network information", info.InterfaceName)
			continue
		}
		if info.MACAddress == "" || info.InterfaceName == "" {
			logger.Warningf("ignoring network %q: missing network interface information", info.NetworkName)
			continue
		}
		networkInfo = append(networkInfo, info)
	}
	logger.Debugf("node %q network information: %#v", inst.Id(), networkInfo)
	return networkInfo, nil
}
>>>>>>> b522b978

// StartInstance is specified in the InstanceBroker interface.
func (environ *maasEnviron) StartInstance(args environs.StartInstanceParams) (
	instance.Instance, *instance.HardwareCharacteristics, []environs.NetworkInfo, error,
) {
	var inst *maasInstance
	var err error
	node, tools, err := environ.acquireNode(
		args.Constraints,
		args.MachineConfig.IncludeNetworks,
		args.MachineConfig.ExcludeNetworks,
		args.Tools)
	if err != nil {
		return nil, nil, nil, fmt.Errorf("cannot run instances: %v", err)
	} else {
		inst = &maasInstance{maasObject: &node, environ: environ}
		args.MachineConfig.Tools = tools
	}
	defer func() {
		if err != nil {
			if err := environ.releaseInstance(inst); err != nil {
				logger.Errorf("error releasing failed instance: %v", err)
			}
		}
	}()
	var networkInfo []environs.NetworkInfo
	if args.MachineConfig.HasNetworks() {
		networkInfo, err = environ.setupNetworks(inst)
		if err != nil {
			return nil, nil, nil, err
		}
	}

	hostname, err := inst.DNSName()
	if err != nil {
		return nil, nil, nil, err
	}
	if err := environs.FinishMachineConfig(args.MachineConfig, environ.Config(), args.Constraints); err != nil {
		return nil, nil, nil, err
	}
	// TODO(thumper): 2013-08-28 bug 1217614
	// The machine envronment config values are being moved to the agent config.
	// Explicitly specify that the lxc containers use the network bridge defined above.
	args.MachineConfig.AgentEnvironment[agent.LxcBridge] = "br0"
	cloudcfg, err := newCloudinitConfig(hostname)
	if err != nil {
		return nil, nil, nil, err
	}
	userdata, err := environs.ComposeUserData(args.MachineConfig, cloudcfg)
	if err != nil {
		msg := fmt.Errorf("could not compose userdata for bootstrap node: %v", err)
		return nil, nil, nil, msg
	}
	logger.Debugf("maas user data; %d bytes", len(userdata))

	series := args.Tools.OneSeries()
	if err := environ.startNode(*inst.maasObject, series, userdata); err != nil {
		return nil, nil, nil, err
	}
	logger.Debugf("started instance %q", inst.Id())
	// TODO(bug 1193998) - return instance hardware characteristics as well
	return inst, nil, networkInfo, nil
}

// newCloudinitConfig creates a cloudinit.Config structure
// suitable as a base for initialising a MAAS node.
func newCloudinitConfig(hostname string) (*cloudinit.Config, error) {
	info := machineInfo{hostname}
	runCmd, err := info.cloudinitRunCmd()
	if err != nil {
		return nil, err
	}
	cloudcfg := cloudinit.New()
	cloudcfg.SetAptUpdate(true)
	cloudcfg.AddPackage("bridge-utils")
	cloudcfg.AddScripts(
		"set -xe",
		runCmd,
		"ifdown eth0",
		createBridgeNetwork(),
		linkBridgeInInterfaces(),
		"ifup br0",
	)
	return cloudcfg, nil
}

// StartInstance is specified in the InstanceBroker interface.
func (environ *maasEnviron) StopInstances(instances []instance.Instance) error {
	// Shortcut to exit quickly if 'instances' is an empty slice or nil.
	if len(instances) == 0 {
		return nil
	}
	// Tell MAAS to release each of the instances.  If there are errors,
	// return only the first one (but release all instances regardless).
	// Note that releasing instances also turns them off.
	var firstErr error
	for _, instance := range instances {
		err := environ.releaseInstance(instance)
		if firstErr == nil {
			firstErr = err
		}
	}
	return firstErr
}

// releaseInstance releases a single instance.
func (environ *maasEnviron) releaseInstance(inst instance.Instance) error {
	maasInst := inst.(*maasInstance)
	maasObj := maasInst.maasObject
	_, err := maasObj.CallPost("release", nil)
	if err != nil {
		logger.Debugf("error releasing instance %v", maasInst)
	}
	return err
}

// instances calls the MAAS API to list nodes.  The "ids" slice is a filter for
// specific instance IDs.  Due to how this works in the HTTP API, an empty
// "ids" matches all instances (not none as you might expect).
func (environ *maasEnviron) instances(ids []instance.Id) ([]instance.Instance, error) {
	nodeListing := environ.getMAASClient().GetSubObject("nodes")
	filter := getSystemIdValues(ids)
	filter.Add("agent_name", environ.ecfg().maasAgentName())
	listNodeObjects, err := nodeListing.CallGet("list", filter)
	if err != nil {
		return nil, err
	}
	listNodes, err := listNodeObjects.GetArray()
	if err != nil {
		return nil, err
	}
	instances := make([]instance.Instance, len(listNodes))
	for index, nodeObj := range listNodes {
		node, err := nodeObj.GetMAASObject()
		if err != nil {
			return nil, err
		}
		instances[index] = &maasInstance{
			maasObject: &node,
			environ:    environ,
		}
	}
	return instances, nil
}

// Instances returns the instance.Instance objects corresponding to the given
// slice of instance.Id.  The error is ErrNoInstances if no instances
// were found.
func (environ *maasEnviron) Instances(ids []instance.Id) ([]instance.Instance, error) {
	if len(ids) == 0 {
		// This would be treated as "return all instances" below, so
		// treat it as a special case.
		// The interface requires us to return this particular error
		// if no instances were found.
		return nil, environs.ErrNoInstances
	}
	instances, err := environ.instances(ids)
	if err != nil {
		return nil, err
	}
	if len(instances) == 0 {
		return nil, environs.ErrNoInstances
	}

	idMap := make(map[instance.Id]instance.Instance)
	for _, instance := range instances {
		idMap[instance.Id()] = instance
	}

	result := make([]instance.Instance, len(ids))
	for index, id := range ids {
		result[index] = idMap[id]
	}

	if len(instances) < len(ids) {
		return result, environs.ErrPartialInstances
	}
	return result, nil
}

// AllInstances returns all the instance.Instance in this provider.
func (environ *maasEnviron) AllInstances() ([]instance.Instance, error) {
	return environ.instances(nil)
}

// Storage is defined by the Environ interface.
func (env *maasEnviron) Storage() storage.Storage {
	env.ecfgMutex.Lock()
	defer env.ecfgMutex.Unlock()
	return env.storageUnlocked
}

func (environ *maasEnviron) Destroy() error {
	return common.Destroy(environ)
}

// MAAS does not do firewalling so these port methods do nothing.
func (*maasEnviron) OpenPorts([]instance.Port) error {
	logger.Debugf("unimplemented OpenPorts() called")
	return nil
}

func (*maasEnviron) ClosePorts([]instance.Port) error {
	logger.Debugf("unimplemented ClosePorts() called")
	return nil
}

func (*maasEnviron) Ports() ([]instance.Port, error) {
	logger.Debugf("unimplemented Ports() called")
	return []instance.Port{}, nil
}

func (*maasEnviron) Provider() environs.EnvironProvider {
	return &providerInstance
}

// GetImageSources returns a list of sources which are used to search for simplestreams image metadata.
func (e *maasEnviron) GetImageSources() ([]simplestreams.DataSource, error) {
	// Add the simplestreams source off the control bucket.
	return []simplestreams.DataSource{
		storage.NewStorageSimpleStreamsDataSource("cloud storage", e.Storage(), storage.BaseImagesPath)}, nil
}

// GetToolsSources returns a list of sources which are used to search for simplestreams tools metadata.
func (e *maasEnviron) GetToolsSources() ([]simplestreams.DataSource, error) {
	// Add the simplestreams source off the control bucket.
	return []simplestreams.DataSource{
		storage.NewStorageSimpleStreamsDataSource("cloud storage", e.Storage(), storage.BaseToolsPath)}, nil
}

// networkDetails holds information about a MAAS network.
type networkDetails struct {
	Name        string
	IP          string
	Mask        string
	VLANTag     int
	Description string
}

// getInstanceNetworks returns a list of all MAAS networks for a given node.
func (environ *maasEnviron) getInstanceNetworks(inst instance.Instance) ([]networkDetails, error) {
	maasInst := inst.(*maasInstance)
	maasObj := maasInst.maasObject
	client := environ.getMAASClient().GetSubObject("networks")
	nodeId, err := maasObj.GetField("system_id")
	if err != nil {
		return nil, err
	}
	params := url.Values{"node": {nodeId}}
	json, err := client.CallGet("", params)
	if err != nil {
		return nil, err
	}
	jsonNets, err := json.GetArray()
	if err != nil {
		return nil, err
	}

	networks := make([]networkDetails, len(jsonNets))
	for i, jsonNet := range jsonNets {
		fields, err := jsonNet.GetMap()
		if err != nil {
			return nil, err
		}
		name, err := fields["name"].GetString()
		if err != nil {
			return nil, fmt.Errorf("cannot get name: %v", err)
		}
		ip, err := fields["ip"].GetString()
		if err != nil {
			return nil, fmt.Errorf("cannot get ip: %v", err)
		}
		netmask, err := fields["netmask"].GetString()
		if err != nil {
			return nil, fmt.Errorf("cannot get netmask: %v", err)
		}
		vlanTag := 0
		vlanTagField, ok := fields["vlan_tag"]
		if ok && !vlanTagField.IsNil() {
			// vlan_tag is optional, so assume it's 0 when missing or nil.
			vlanTagFloat, err := vlanTagField.GetFloat64()
			if err != nil {
				return nil, fmt.Errorf("cannot get vlan_tag: %v", err)
			}
			vlanTag = int(vlanTagFloat)
		}
		description, err := fields["description"].GetString()
		if err != nil {
			return nil, fmt.Errorf("cannot get description: %v", err)
		}

		networks[i] = networkDetails{
			Name:        name,
			IP:          ip,
			Mask:        netmask,
			VLANTag:     vlanTag,
			Description: description,
		}
	}
	return networks, nil
}

// getNetworkMACs returns all MAC addresses connected to the given
// network.
func (environ *maasEnviron) getNetworkMACs(networkName string) ([]string, error) {
	client := environ.getMAASClient().GetSubObject("networks").GetSubObject(networkName)
	json, err := client.CallGet("list_connected_macs", nil)
	if err != nil {
		return nil, err
	}
	jsonMACs, err := json.GetArray()
	if err != nil {
		return nil, err
	}

	macs := make([]string, len(jsonMACs))
	for i, jsonMAC := range jsonMACs {
		fields, err := jsonMAC.GetMap()
		if err != nil {
			return nil, err
		}
		macAddress, err := fields["mac_address"].GetString()
		if err != nil {
			return nil, fmt.Errorf("cannot get mac_address: %v", err)
		}
		macs[i] = macAddress
	}
	return macs, nil
}

// getInstanceNetworkInterfaces returns a map of interface MAC address
// to name for each network interface of the given instance, as
// discovered during the commissioning phase.
func (environ *maasEnviron) getInstanceNetworkInterfaces(inst instance.Instance) (map[string]string, error) {
	maasInst := inst.(*maasInstance)
	maasObj := maasInst.maasObject
	result, err := maasObj.CallGet("details", nil)
	if err != nil {
		return nil, err
	}
	// Get the node's lldp / lshw details discovered at commissioning.
	data, err := result.GetBytes()
	if err != nil {
		return nil, err
	}
	var parsed map[string]interface{}
	if err := bson.Unmarshal(data, &parsed); err != nil {
		return nil, err
	}
	lshwData, ok := parsed["lshw"]
	if !ok {
		return nil, fmt.Errorf("no hardware information available for node %q", inst.Id())
	}
	lshwXML, ok := lshwData.([]byte)
	if !ok {
		return nil, fmt.Errorf("invalid hardware information for node %q", inst.Id())
	}
	// Now we have the lshw XML data, parse it to extract and return NICs.
	return extractInterfaces(inst, lshwXML)
}

// extractInterfaces parses the XML output of lswh and extracts all
// network interfaces, returing a map MAC address to interface name.
func extractInterfaces(inst instance.Instance, lshwXML []byte) (map[string]string, error) {
	type Node struct {
		Id          string `xml:"id,attr"`
		Description string `xml:"description"`
		Serial      string `xml:"serial"`
		LogicalName string `xml:"logicalname"`
		Children    []Node `xml:"node"`
	}
	type List struct {
		Nodes []Node `xml:"node"`
	}
	var lshw List
	if err := xml.Unmarshal(lshwXML, &lshw); err != nil {
		return nil, fmt.Errorf("cannot parse lshw XML details for node %q: %v", inst.Id(), err)
	}
	interfaces := make(map[string]string)
	var processNodes func(nodes []Node)
	processNodes = func(nodes []Node) {
		for _, node := range nodes {
			if strings.HasPrefix(node.Id, "network") {
				interfaces[node.Serial] = node.LogicalName
			}
			processNodes(node.Children)
		}
	}
	processNodes(lshw.Nodes)
	return interfaces, nil
}<|MERGE_RESOLUTION|>--- conflicted
+++ resolved
@@ -331,15 +331,11 @@
 	return `sed -i "s/iface eth0 inet dhcp/source \/etc\/network\/eth0.config/" /etc/network/interfaces`
 }
 
-<<<<<<< HEAD
 // ValidateConstraints is defined on the state.ConstraintsValidator interface.
 func (environ *maasEnviron) ValidateConstraints(cons, envCons constraints.Value) (constraints.Value, error) {
 	return common.ValidateConstraints(logger, environ, cons, envCons)
 }
 
-// StartInstance is specified in the InstanceBroker interface.
-func (environ *maasEnviron) StartInstance(args environs.StartInstanceParams) (instance.Instance, *instance.HardwareCharacteristics, []environs.NetworkInfo, error) {
-=======
 // setupNetworks prepares a []environs.NetworkInfo for the given instance.
 func (environ *maasEnviron) setupNetworks(inst instance.Instance) ([]environs.NetworkInfo, error) {
 	// Get the instance network interfaces first.
@@ -396,7 +392,6 @@
 	logger.Debugf("node %q network information: %#v", inst.Id(), networkInfo)
 	return networkInfo, nil
 }
->>>>>>> b522b978
 
 // StartInstance is specified in the InstanceBroker interface.
 func (environ *maasEnviron) StartInstance(args environs.StartInstanceParams) (
