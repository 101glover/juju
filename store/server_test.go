package store_test

import (
	"encoding/json"
	"io/ioutil"
	. "launchpad.net/gocheck"
	"launchpad.net/juju/go/charm"
	"launchpad.net/juju/go/store"
	"net/http"
	"net/http/httptest"
	"net/url"
<<<<<<< HEAD
	"strconv"
=======
	"time"
>>>>>>> 026fc0cd
)

func (s *StoreSuite) prepareServer(c *C) (*store.Server, *charm.URL) {
	curl := charm.MustParseURL("cs:oneiric/wordpress")
	pub, err := s.store.CharmPublisher([]*charm.URL{curl}, "some-digest")
	c.Assert(err, IsNil)
	err = pub.Publish(&FakeCharmDir{})
	c.Assert(err, IsNil)

	server, err := store.NewServer(s.store)
	c.Assert(err, IsNil)
	return server, curl
}

func (s *StoreSuite) TestServerCharmInfo(c *C) {
	server, curl := s.prepareServer(c)
	req, err := http.NewRequest("GET", "/charm-info", nil)
	c.Assert(err, IsNil)

	var tests = []struct{ url, sha, err string }{
		{curl.String(), fakeRevZeroSha, ""},
		{"cs:oneiric/non-existent", "", "entry not found"},
		{"cs:bad", "", `charm URL without series: "cs:bad"`},
	}

	for _, t := range tests {
		req.Form = url.Values{"charms": []string{t.url}}
		rec := httptest.NewRecorder()
		server.ServeHTTP(rec, req)

		expected := make(map[string]interface{})
		if t.sha != "" {
			expected[t.url] = map[string]interface{}{
				"revision": float64(0),
				"sha256": t.sha,
			}
		} else {
			expected[t.url] = map[string]interface{}{
				"revision": float64(0),
				"errors": []interface{}{t.err},
			}
		}
		obtained := map[string]interface{}{}
		err = json.NewDecoder(rec.Body).Decode(&obtained)
		c.Assert(err, IsNil)
		c.Assert(obtained, DeepEquals, expected)
		c.Assert(rec.Header().Get("Content-Type"), Equals, "application/json")
	}

	s.checkCounterSum(c, []string{"charm-info", curl.Series, curl.Name}, false, 1)
	s.checkCounterSum(c, []string{"charm-missing", "oneiric", "non-existent"}, false, 1)
}

// checkCounterSum checks that statistics are properly collected.
// It retries a few times as they are generally collected in background.
func (s *StoreSuite) checkCounterSum(c *C, key []string, prefix bool, expected int64) {
	var sum int64
	var err error
	for retry := 0; retry < 10; retry++ {
		time.Sleep(1e8)
		sum, err = s.store.SumCounter(key, prefix)
		c.Assert(err, IsNil)
		if sum == expected {
			if expected == 0 && retry < 2 {
				continue // Wait a bit to make sure.
			}
			return
		}
	}
	c.Errorf("counter sum for %#v is %d, want %d", key, sum, expected)
}

func (s *StoreSuite) TestCharmStreaming(c *C) {
	server, curl := s.prepareServer(c)

	req, err := http.NewRequest("GET", "/charm/"+curl.String()[3:], nil)
	c.Assert(err, IsNil)
	rec := httptest.NewRecorder()
	server.ServeHTTP(rec, req)

	data, err := ioutil.ReadAll(rec.Body)
	c.Assert(string(data), Equals, "charm-revision-0")

	c.Assert(rec.Header().Get("Connection"), Equals, "close")
	c.Assert(rec.Header().Get("Content-Type"), Equals, "application/octet-stream")
	c.Assert(rec.Header().Get("Content-Length"), Equals, "16")

	// Check that it was accounted for in statistics.
	s.checkCounterSum(c, []string{"charm-bundle", curl.Series, curl.Name}, false, 1)
}

func (s *StoreSuite) TestDisableStats(c *C) {
	server, curl := s.prepareServer(c)

	req, err := http.NewRequest("GET", "/charm-info", nil)
	c.Assert(err, IsNil)
	req.Form = url.Values{"charms": []string{curl.String()}, "stats": []string{"0"}}
	server.ServeHTTP(httptest.NewRecorder(), req)

	req, err = http.NewRequest("GET", "/charms/"+curl.String()[:3], nil)
	c.Assert(err, IsNil)
	req.Form = url.Values{"stats": []string{"0"}}
	server.ServeHTTP(httptest.NewRecorder(), req)

	// No statistics should have been collected given the use of stats=0.
	for _, prefix := range []string{"charm-info", "charm-bundle", "charm-missing"} {
		s.checkCounterSum(c, []string{prefix}, true, 0)
	}
}

func (s *StoreSuite) TestServerStatus(c *C) {
	server, err := store.NewServer(s.store)
	c.Assert(err, IsNil)
	tests := []struct {
		path string
		code int
	}{
		{"/charm-info/any", 404},
		{"/charm/bad-url", 404},
		{"/charm/bad-series/wordpress", 404},
		{"/stats/counter/", 403},
		{"/stats/counter/*", 403},
		{"/stats/counter/any/", 404},
		{"/stats/", 404},
		{"/stats/any", 404},
	}
	for _, test := range tests {
		req, err := http.NewRequest("GET", test.path, nil)
		c.Assert(err, IsNil)
		rec := httptest.NewRecorder()
		server.ServeHTTP(rec, req)
		c.Assert(rec.Code, Equals, test.code, Commentf("Path: %s", test.path))
	}
}

func (s *StoreSuite) TestRootRedirect(c *C) {
	server, err := store.NewServer(s.store)
	c.Assert(err, IsNil)
	req, err := http.NewRequest("GET", "/", nil)
	c.Assert(err, IsNil)
	rec := httptest.NewRecorder()
	server.ServeHTTP(rec, req)
	c.Assert(rec.Code, Equals, 303)
	c.Assert(rec.Header().Get("Location"), Equals, "https://juju.ubuntu.com")
}

func (s *StoreSuite) TestStatsCounter(c *C) {
	for _, key := range [][]string{{"a", "b"}, {"a", "b"}, {"a"}} {
		err := s.store.IncCounter(key)
		c.Assert(err, IsNil)
	}

	server, _ := s.prepareServer(c)

	expected := map[string]string{
		"a:b": "2",
		"a:*": "3",
		"a":   "1",
	}

	for counter, n := range expected {
		req, err := http.NewRequest("GET", "/stats/counter/" + counter, nil)
		c.Assert(err, IsNil)
		rec := httptest.NewRecorder()
		server.ServeHTTP(rec, req)

		data, err := ioutil.ReadAll(rec.Body)
		c.Assert(string(data), Equals, n)

		c.Assert(rec.Header().Get("Content-Type"), Equals, "text/plain")
		c.Assert(rec.Header().Get("Content-Length"), Equals, strconv.Itoa(len(n)))
	}
}<|MERGE_RESOLUTION|>--- conflicted
+++ resolved
@@ -9,11 +9,8 @@
 	"net/http"
 	"net/http/httptest"
 	"net/url"
-<<<<<<< HEAD
 	"strconv"
-=======
 	"time"
->>>>>>> 026fc0cd
 )
 
 func (s *StoreSuite) prepareServer(c *C) (*store.Server, *charm.URL) {
