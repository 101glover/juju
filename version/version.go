// Copyright 2012, 2013 Canonical Ltd.
// Licensed under the AGPLv3, see LICENCE file for details.

// Package version contains versioning information for juju.  It also
// acts as guardian of the current client Juju version number.
package version

import (
	"fmt"
	"io/ioutil"
	"os"
	"path/filepath"
	"runtime"
	"strings"

	semversion "github.com/juju/version"
)

// The presence and format of this constant is very important.
// The debian/rules build recipe uses this value for the version
// number of the release package.
<<<<<<< HEAD
const version = "2.0-delta2"
=======
const version = "2.0-beta7"
>>>>>>> 95136c62

// The version that we switched over from old style numbering to new style.
var switchOverVersion = semversion.MustParse("1.19.9")

// Current gives the current version of the system.  If the file
// "FORCE-VERSION" is present in the same directory as the running
// binary, it will override this.
var Current = semversion.MustParse(version)

var Compiler = runtime.Compiler

func init() {
	toolsDir := filepath.Dir(os.Args[0])
	v, err := ioutil.ReadFile(filepath.Join(toolsDir, "FORCE-VERSION"))
	if err != nil {
		if !os.IsNotExist(err) {
			fmt.Fprintf(os.Stderr, "WARNING: cannot read forced version: %v\n", err)
		}
		return
	}
	Current = semversion.MustParse(strings.TrimSpace(string(v)))
}

func isOdd(x int) bool {
	return x%2 != 0
}

// IsDev returns whether the version represents a development version. A
// version with a tag or a nonzero build component is considered to be a
// development version.  Versions older than or equal to 1.19.3 (the switch
// over time) check for odd minor versions.
func IsDev(v semversion.Number) bool {
	if v.Compare(switchOverVersion) <= 0 {
		return isOdd(v.Minor) || v.Build > 0
	}
	return v.Tag != "" || v.Build > 0
}<|MERGE_RESOLUTION|>--- conflicted
+++ resolved
@@ -19,11 +19,7 @@
 // The presence and format of this constant is very important.
 // The debian/rules build recipe uses this value for the version
 // number of the release package.
-<<<<<<< HEAD
-const version = "2.0-delta2"
-=======
 const version = "2.0-beta7"
->>>>>>> 95136c62
 
 // The version that we switched over from old style numbering to new style.
 var switchOverVersion = semversion.MustParse("1.19.9")
