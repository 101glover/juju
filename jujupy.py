--- conflicted
+++ resolved
@@ -1281,11 +1281,7 @@
         enforced.
     """
     version = EnvJujuClient.get_version(juju_path)
-<<<<<<< HEAD
-    client_class = get_client_class(version)
-=======
     client_class = get_client_class(str(version))
->>>>>>> d7f92e36
     if config is None:
         env = client_class.config_class('', {})
     else:
