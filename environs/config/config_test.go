--- conflicted
+++ resolved
@@ -24,11 +24,7 @@
 
 type attrs map[string]interface{}
 
-<<<<<<< HEAD
-var configTests = []struct {
-=======
 type configTest struct {
->>>>>>> 8ea7080c
 	about string
 	attrs map[string]interface{}
 	err   string
@@ -42,8 +38,6 @@
 			"name": "my-name",
 		},
 	}, {
-<<<<<<< HEAD
-=======
 		about: "Minimum configuration with explicit empty strings for defaults",
 		attrs: attrs{
 			"type":                 "my-type",
@@ -57,7 +51,6 @@
 			"admin-secret":         "",
 		},
 	}, {
->>>>>>> 8ea7080c
 		about: "Explicit series",
 		attrs: attrs{
 			"type":           "my-type",
@@ -94,8 +87,6 @@
 			"ca-private-key-path": "cakey2.pem",
 		},
 	}, {
-<<<<<<< HEAD
-=======
 		about: "Root cert & key from path; cert attribute set too",
 		attrs: attrs{
 			"type":                "my-type",
@@ -105,7 +96,6 @@
 			"ca-private-key-path": "cakey2.pem",
 		},
 	}, {
->>>>>>> 8ea7080c
 		about: "Root cert & key from ~ path",
 		attrs: attrs{
 			"type":                "my-type",
@@ -119,11 +109,7 @@
 			"type":           "my-type",
 			"name":           "my-name",
 			"ca-cert-path":   "~/othercert.pem",
-<<<<<<< HEAD
-			"ca-private-key": "",
-=======
 			"ca-private-key": nil,
->>>>>>> 8ea7080c
 		},
 	}, {
 		about: "Root cert only as attribute",
@@ -131,11 +117,7 @@
 			"type":           "my-type",
 			"name":           "my-name",
 			"ca-cert":        caCert,
-<<<<<<< HEAD
-			"ca-private-key": "",
-=======
 			"ca-private-key": nil,
->>>>>>> 8ea7080c
 		},
 	}, {
 		about: "Root cert and key as attributes",
@@ -172,9 +154,6 @@
 		},
 		err: "bad CA certificate/key in configuration: crypto/tls: failed to parse key:.*",
 	}, {
-<<<<<<< HEAD
-		about: "No PEM cert",
-=======
 		about: "No CA cert or key",
 		attrs: attrs{
 			"type":           "my-type",
@@ -193,17 +172,10 @@
 		err: "bad CA certificate/key in configuration: crypto/tls:.*",
 	}, {
 		about: "No CA key",
->>>>>>> 8ea7080c
 		attrs: attrs{
 			"type":           "my-type",
 			"name":           "my-name",
 			"ca-cert":        "foo",
-<<<<<<< HEAD
-			"ca-private-key": "",
-		},
-		err: "bad CA certificate/key in configuration: no certificates found",
-	}, {
-=======
 			"ca-private-key": nil,
 		},
 		err: "bad CA certificate/key in configuration: no certificates found",
@@ -224,7 +196,6 @@
 		},
 		err: `open .*\.juju/no-such-file: .*`,
 	}, {
->>>>>>> 8ea7080c
 		about: "Specified agent version",
 		attrs: attrs{
 			"type":            "my-type",
@@ -332,35 +303,6 @@
 	},
 }
 
-<<<<<<< HEAD
-var configTestFiles = []struct {
-	name, data string
-}{
-	{".ssh/id_dsa.pub", "dsa"},
-	{".ssh/id_rsa.pub", "rsa\n"},
-	{".ssh/identity.pub", "identity"},
-	{".ssh/authorized_keys", "auth0\n# first\nauth1\n\n"},
-	{".ssh/authorized_keys2", "auth2\nauth3\n"},
-
-	{".juju/my-name-cert.pem", caCert},
-	{".juju/my-name-private-key.pem", caKey},
-	{".juju/cacert2.pem", caCert2},
-	{".juju/cakey2.pem", caKey2},
-	{"othercert.pem", caCert3},
-	{"otherkey.pem", caKey3},
-}
-
-func (*ConfigSuite) TestConfig(c *C) {
-	homeDir := filepath.Join(c.MkDir(), "me")
-	defer os.Setenv("HOME", os.Getenv("HOME"))
-	os.Setenv("HOME", homeDir)
-
-	for _, f := range configTestFiles {
-		path := filepath.Join(homeDir, f.name)
-		err := os.MkdirAll(filepath.Dir(path), 0700)
-		c.Assert(err, IsNil)
-		err = ioutil.WriteFile(path, []byte(f.data), 0666)
-=======
 type testFile struct {
 	name, data string
 }
@@ -494,27 +436,14 @@
 	c.Assert(cfg.Name(), Equals, name)
 	if s := test.attrs["agent-version"]; s != nil {
 		vers, err := version.Parse(s.(string))
->>>>>>> 8ea7080c
 		c.Assert(err, IsNil)
 		c.Assert(cfg.AgentVersion(), Equals, vers)
 	} else {
 		c.Assert(cfg.AgentVersion(), Equals, version.Number{})
 	}
 
-<<<<<<< HEAD
-	for i, test := range configTests {
-		c.Logf("test %d. %s", i, test.about)
-
-		cfg, err := config.New(test.attrs)
-		if test.err != "" {
-			c.Assert(err, ErrorMatches, test.err)
-			continue
-		}
-		c.Assert(err, IsNil)
-=======
 	dev, _ := test.attrs["development"].(bool)
 	c.Assert(cfg.Development(), Equals, dev)
->>>>>>> 8ea7080c
 
 	if series, _ := test.attrs["default-series"].(string); series != "" {
 		c.Assert(cfg.DefaultSeries(), Equals, series)
@@ -559,45 +488,6 @@
 		c.Assert(certPresent, Equals, false)
 	}
 
-<<<<<<< HEAD
-		if path, _ := test.attrs["authorized-keys-path"].(string); path != "" {
-			c.Assert(cfg.AuthorizedKeys(), Equals, fileContents(c, path))
-			c.Assert(cfg.AllAttrs()["authorized-keys-path"], Equals, nil)
-		} else if keys, _ := test.attrs["authorized-keys"].(string); keys != "" {
-			c.Assert(cfg.AuthorizedKeys(), Equals, keys)
-		} else {
-			// Content of all the files that are read by default.
-			want := "dsa\nrsa\nidentity\n"
-			c.Assert(cfg.AuthorizedKeys(), Equals, want)
-		}
-
-		if path, _ := test.attrs["ca-cert-path"].(string); path != "" {
-			c.Assert(cfg.CACertPEM(), Equals, fileContents(c, path))
-		} else if test.attrs["ca-cert"] != nil {
-			c.Assert(cfg.CACertPEM(), Equals, test.attrs["ca-cert"])
-		} else {
-			c.Assert(cfg.CACertPEM(), Equals, caCert)
-		}
-
-		if path, _ := test.attrs["ca-private-key-path"].(string); path != "" {
-			c.Assert(cfg.CAPrivateKeyPEM(), Equals, fileContents(c, path))
-		} else if k, ok := test.attrs["ca-private-key"]; ok {
-			c.Assert(cfg.CAPrivateKeyPEM(), Equals, k)
-		} else {
-			c.Assert(cfg.CAPrivateKeyPEM(), Equals, caKey)
-		}
-	}
-}
-
-// fileContents returns the test file contents for the
-// given specified path (which may be relative, so
-// we compare with the base filename only).
-func fileContents(c *C, path string) string {
-	for _, f := range configTestFiles {
-		if filepath.Base(f.name) == filepath.Base(path) {
-			return f.data
-		}
-=======
 	key, keyPresent := cfg.CAPrivateKey()
 	if path, _ := test.attrs["ca-private-key-path"].(string); path != "" {
 		c.Assert(keyPresent, Equals, true)
@@ -614,10 +504,7 @@
 	} else {
 		c.Check(key, HasLen, 0)
 		c.Assert(keyPresent, Equals, false)
->>>>>>> 8ea7080c
-	}
-	c.Fatalf("path attribute holds unknown test file: %q", path)
-	panic("unreachable")
+	}
 }
 
 func (*ConfigSuite) TestConfigAttrs(c *C) {
@@ -629,11 +516,7 @@
 		"default-series":  version.Current.Series,
 		"admin-secret":    "foo",
 		"unknown":         "my-unknown",
-<<<<<<< HEAD
-		"ca-private-key":  "",
-=======
 		"ca-private-key":  nil,
->>>>>>> 8ea7080c
 		"ca-cert":         caCert,
 	}
 	cfg, err := config.New(attrs)
@@ -653,8 +536,6 @@
 	c.Assert(newcfg.AllAttrs(), DeepEquals, attrs)
 }
 
-<<<<<<< HEAD
-=======
 type fakeHome struct {
 	oldHome string
 	files   []testFile
@@ -702,7 +583,6 @@
 	return false
 }
 
->>>>>>> 8ea7080c
 var caCert = `
 -----BEGIN CERTIFICATE-----
 MIIBjDCCATigAwIBAgIBADALBgkqhkiG9w0BAQUwHjENMAsGA1UEChMEanVqdTEN
