package environs

import (
	"archive/tar"
	"compress/gzip"
	"fmt"
	"io"
	"io/ioutil"
	"launchpad.net/juju-core/log"
	"launchpad.net/juju-core/state"
	"launchpad.net/juju-core/version"
	"os"
	"os/exec"
	"path"
	"path/filepath"
	"strings"
)

// VarDir is the directory where juju data is stored.
// The tools directories are stored inside the "tools" subdirectory
// inside VarDir.
var VarDir = "/var/lib/juju"

var toolPrefix = "tools/juju-"

// ToolsList holds a list of available tools.  Private tools take
// precedence over public tools, even if they have a lower
// version number.
type ToolsList struct {
	Private []*state.Tools
	Public  []*state.Tools
}

// ListTools returns a ToolsList holding all the tools
// available in the given environment that have the
// given major version.
func ListTools(env Environ, majorVersion int) (*ToolsList, error) {
	private, err := listTools(env.Storage(), majorVersion)
	if err != nil {
		return nil, err
	}
	public, err := listTools(env.PublicStorage(), majorVersion)
	if err != nil {
		return nil, err
	}
	return &ToolsList{
		Private: private,
		Public:  public,
	}, nil
}

// listTools is like ListTools, but only returns the tools from
// a particular storage.
func listTools(store StorageReader, majorVersion int) ([]*state.Tools, error) {
	dir := fmt.Sprintf("%s%d.", toolPrefix, majorVersion)
	names, err := store.List(dir)
	if err != nil {
		return nil, err
	}
	var toolsList []*state.Tools
	for _, name := range names {
		if !strings.HasPrefix(name, toolPrefix) || !strings.HasSuffix(name, ".tgz") {
			log.Printf("unexpected tools file found %q", name)
			continue
		}
		vers := name[len(toolPrefix) : len(name)-len(".tgz")]
		var t state.Tools
		t.Binary, err = version.ParseBinary(vers)
		if err != nil {
			log.Printf("failed to parse %q: %v", vers, err)
			continue
		}
		if t.Major != majorVersion {
			log.Printf("tool %q found in wrong directory %q", name, dir)
			continue
		}
		t.URL, err = store.URL(name)
		if err != nil {
			log.Printf("cannot get URL for %q: %v", name, err)
			continue
		}
		toolsList = append(toolsList, &t)
	}
	return toolsList, nil
}

// PutTools builds the current version of the juju tools, uploads them
// to the given storage, and returns a Tools instance describing them.
// If vers is non-nil it will override the current version in the uploaded
// tools.
func PutTools(storage Storage, vers *version.Binary) (*state.Tools, error) {
	// TODO(rog) find binaries from $PATH when not using a development
	// version of juju within a $GOPATH.

	// We create the entire archive before asking the environment to
	// start uploading so that we can be sure we have archived
	// correctly.
	f, err := ioutil.TempFile("", "juju-tgz")
	if err != nil {
		return nil, err
	}
	defer f.Close()
	defer os.Remove(f.Name())
	tvers, err := bundleTools(f, vers)
	if err != nil {
		return nil, err
	}
	_, err = f.Seek(0, 0)
	if err != nil {
		return nil, fmt.Errorf("cannot seek to start of tools archive: %v", err)
	}
	fi, err := f.Stat()
	if err != nil {
		return nil, fmt.Errorf("cannot stat newly made tools archive: %v", err)
	}
	p := ToolsStoragePath(tvers)
	log.Printf("environs: putting tools %v", p)
	err = storage.Put(p, f, fi.Size())
	if err != nil {
		return nil, err
	}
	url, err := storage.URL(p)
	if err != nil {
		return nil, err
	}
	return &state.Tools{tvers, url}, nil
}

// archive writes the executable files found in the given directory in
// gzipped tar format to w.  An error is returned if an entry inside dir
// is not a regular executable file.
func archive(w io.Writer, dir string) (err error) {
	entries, err := ioutil.ReadDir(dir)
	if err != nil {
		return err
	}

	gzw := gzip.NewWriter(w)
	defer closeErrorCheck(&err, gzw)

	tarw := tar.NewWriter(gzw)
	defer closeErrorCheck(&err, tarw)

	for _, ent := range entries {
		h := tarHeader(ent)
		// ignore local umask
		if isExecutable(ent) {
			h.Mode = 0755
		} else {
			h.Mode = 0644
		}
		err := tarw.WriteHeader(h)
		if err != nil {
			return err
		}
		if err := copyFile(tarw, filepath.Join(dir, ent.Name())); err != nil {
			return err
		}
	}
	return nil
}

// copyFile writes the contents of the given file to w.
func copyFile(w io.Writer, file string) error {
	f, err := os.Open(file)
	if err != nil {
		return err
	}
	defer f.Close()
	_, err = io.Copy(w, f)
	return err
}

// tarHeader returns a tar file header given the file's stat
// information.
func tarHeader(i os.FileInfo) *tar.Header {
	return &tar.Header{
		Typeflag:   tar.TypeReg,
		Name:       i.Name(),
		Size:       i.Size(),
		Mode:       int64(i.Mode() & 0777),
		ModTime:    i.ModTime(),
		AccessTime: i.ModTime(),
		ChangeTime: i.ModTime(),
		Uname:      "ubuntu",
		Gname:      "ubuntu",
	}
}

// isExecutable returns whether the given info
// represents a regular file executable by (at least) the user.
func isExecutable(i os.FileInfo) bool {
	return i.Mode()&(0100|os.ModeType) == 0100
}

// closeErrorCheck means that we can ensure that
// Close errors do not get lost even when we defer them,
func closeErrorCheck(errp *error, c io.Closer) {
	err := c.Close()
	if *errp == nil {
		*errp = err
	}
}

// BestTools returns the most recent version
// from the set of tools in the ToolsList that are
<<<<<<< HEAD
// compatible with the given version, and with a version
// number <= vers.Number, or nil if no such tools are found.
// If dev is true, it will consider development versions of the tools
// even if vers is not a development version.
func BestTools(list *ToolsList, vers version.Binary, dev bool) *state.Tools {
	if tools := bestTools(list.Private, vers, dev); tools != nil {
=======
// compatible with the given version, using flags
// to determine possible candidates.
// It returns nil if no such tools are found.
func BestTools(list *ToolsList, vers version.Binary, flags ToolsSearchFlags) *state.Tools {
	if flags&CompatVersion == 0 {
		panic("CompatVersion not implemented")
	}
	if tools := bestTools(list.Private, vers, flags); tools != nil {
>>>>>>> e23b8722
		return tools
	}
	return bestTools(list.Public, vers, flags)
}

// bestTools is like BestTools but operates on a single list of tools.
func bestTools(toolsList []*state.Tools, vers version.Binary, flags ToolsSearchFlags) *state.Tools {
	var bestTools *state.Tools
	allowDev := vers.IsDev() || flags&DevVersion != 0
	allowHigher := flags&HighestVersion != 0
	for _, t := range toolsList {
		if t.Major != vers.Major ||
			t.Series != vers.Series ||
			t.Arch != vers.Arch ||
			!allowDev && t.IsDev() ||
<<<<<<< HEAD
			vers.Number.Less(t.Number) {
=======
			!allowHigher && vers.Number.Less(t.Number) {
>>>>>>> e23b8722
			continue
		}
		if bestTools == nil || bestTools.Number.Less(t.Number) {
			bestTools = t
		}
	}
	return bestTools
}

const urlFile = "downloaded-url.txt"

// toolsParentDir returns the tools parent directory.
func toolsParentDir() string {
	return path.Join(VarDir, "tools")
}

// UnpackTools reads a set of juju tools in gzipped tar-archive
// format and unpacks them into the appropriate tools directory.
// If a valid tools directory already exists, UnpackTools returns
// without error.
func UnpackTools(tools *state.Tools, r io.Reader) (err error) {
	zr, err := gzip.NewReader(r)
	if err != nil {
		return err
	}
	defer zr.Close()

	// Make a temporary directory in the tools directory,
	// first ensuring that the tools directory exists.
	err = os.MkdirAll(toolsParentDir(), 0755)
	if err != nil {
		return err
	}
	dir, err := ioutil.TempDir(toolsParentDir(), "unpacking-")
	if err != nil {
		return err
	}
	defer removeAll(dir)

	tr := tar.NewReader(zr)
	for {
		hdr, err := tr.Next()
		if err == io.EOF {
			break
		}
		if err != nil {
			return err
		}
		if strings.ContainsAny(hdr.Name, "/\\") {
			return fmt.Errorf("bad name %q in tools archive", hdr.Name)
		}
		if hdr.Typeflag != tar.TypeReg {
			return fmt.Errorf("bad file type %#c in file %q in tools archive", hdr.Typeflag, hdr.Name)
		}
		name := filepath.Join(dir, hdr.Name)
		if err := writeFile(name, os.FileMode(hdr.Mode&0777), tr); err != nil {
			return fmt.Errorf("tar extract %q failed: %v", name, err)
		}
	}
	err = ioutil.WriteFile(filepath.Join(dir, urlFile), []byte(tools.URL), 0644)
	if err != nil {
		return err
	}

	err = os.Rename(dir, ToolsDir(tools.Binary))
	// If we've failed to rename the directory, it may be because
	// the directory already exists - if ReadTools succeeds, we
	// assume all's ok.
	if err != nil {
		_, err := ReadTools(tools.Binary)
		if err == nil {
			return nil
		}
	}
	return nil
}

func removeAll(dir string) {
	err := os.RemoveAll(dir)
	if err == nil || os.IsNotExist(err) {
		return
	}
	log.Printf("environs: cannot remove %q: %v", dir, err)
}

func writeFile(name string, mode os.FileMode, r io.Reader) error {
	f, err := os.OpenFile(name, os.O_WRONLY|os.O_CREATE|os.O_TRUNC, mode)
	if err != nil {
		return err
	}
	defer f.Close()
	_, err = io.Copy(f, r)
	return err
}

// ReadTools checks that the tools for the given version exist
// and returns a Tools instance describing them.
func ReadTools(vers version.Binary) (*state.Tools, error) {
	dir := ToolsDir(vers)
	urlData, err := ioutil.ReadFile(filepath.Join(dir, urlFile))
	if err != nil {
		return nil, fmt.Errorf("cannot read URL in tools directory: %v", err)
	}
	url := strings.TrimSpace(string(urlData))
	if len(url) == 0 {
		return nil, fmt.Errorf("empty URL in tools directory %q", dir)
	}
	// TODO(rog): do more verification here too, such as checking
	// for the existence of certain files.
	return &state.Tools{
		URL:    url,
		Binary: vers,
	}, nil
}

// ChangeAgentTools atomically replaces the agent-specific symlink
// under the tools directory so it points to the previously unpacked
// version vers. It returns the new tools read.
func ChangeAgentTools(agentName string, vers version.Binary) (*state.Tools, error) {
	tools, err := ReadTools(vers)
	if err != nil {
		return nil, err
	}
	tmpName := AgentToolsDir("tmplink-" + agentName)
	err = os.Symlink(tools.Binary.String(), tmpName)
	if err != nil {
		return nil, fmt.Errorf("cannot create tools symlink: %v", err)
	}
	err = os.Rename(tmpName, AgentToolsDir(agentName))
	if err != nil {
		return nil, fmt.Errorf("cannot update tools symlink: %v", err)
	}
	return tools, nil
}

// ToolsStoragePath returns the slash-separated path that is used to store and
// retrieve the given version of the juju tools in a Storage.
func ToolsStoragePath(vers version.Binary) string {
	return toolPrefix + vers.String() + ".tgz"
}

// ToolsDir returns the slash-separated directory name that is used to
// store binaries for the given version of the juju tools.
func ToolsDir(vers version.Binary) string {
	return path.Join(VarDir, "tools", vers.String())
}

// AgentToolsDir returns the slash-separated directory name that is used
// to store binaries for the tools used by the given agent.
// Conventionally it is a symbolic link to the actual tools directory.
func AgentToolsDir(agentName string) string {
	return path.Join(VarDir, "tools", agentName)
}

// ToolsSearchFlags gives options when searching
// for tools.
type ToolsSearchFlags int

const (
	// HighestVersion indicates that versions above the version being
	// searched for may be included in the search. The default behavior
	// is to search for versions <= the one provided.
	HighestVersion ToolsSearchFlags = 1 << iota

	// DevVersion includes development versions in the search, even
	// when the version to match against isn't a development version.
	DevVersion

	// CompatVersion specifies that the major version number
	// must be the same as specified. At the moment this flag is required.
	CompatVersion
)

// FindTools tries to find a set of tools compatible with the given
<<<<<<< HEAD
// version from the given environment.  The latest version found with a
// number <= vers.Number will be used.
=======
// version from the given environment, using flags to determine
// possible candidates.
>>>>>>> e23b8722
// 
// If no tools are found and there's no other error, a NotFoundError is
// returned.  If there's anything compatible in the environ's Storage,
// it gets precedence over anything in its PublicStorage.
<<<<<<< HEAD
func FindTools(env Environ, vers version.Binary) (*state.Tools, error) {
=======
func FindTools(env Environ, vers version.Binary, flags ToolsSearchFlags) (*state.Tools, error) {
>>>>>>> e23b8722
	toolsList, err := ListTools(env, vers.Major)
	if err != nil {
		return nil, err
	}
	log.Printf("findTools got tools list %v", toolsList)
	tools := BestTools(toolsList, vers, flags)
	if tools == nil {
		return tools, &NotFoundError{fmt.Errorf("no compatible tools found")}
	}
	return tools, nil
}

func setenv(env []string, val string) []string {
	prefix := val[0 : strings.Index(val, "=")+1]
	for i, eval := range env {
		if strings.HasPrefix(eval, prefix) {
			env[i] = val
			return env
		}
	}
	return append(env, val)
}

// bundleTools bundles all the current juju tools in gzipped tar
// format to the given writer.
func bundleTools(w io.Writer, vers *version.Binary) (version.Binary, error) {
	dir, err := ioutil.TempDir("", "juju-tools")
	if err != nil {
		return version.Binary{}, err
	}
	defer os.RemoveAll(dir)

	cmd := exec.Command("go", "install", "launchpad.net/juju-core/cmd/...")
	cmd.Env = setenv(os.Environ(), "GOBIN="+dir)
	out, err := cmd.CombinedOutput()
	if err != nil {
		return version.Binary{}, fmt.Errorf("build failed: %v; %s", err, out)
	}
	if vers != nil {
		if err := ioutil.WriteFile(filepath.Join(dir, "FORCE-VERSION"), []byte((*vers).String()), 0666); err != nil {
			return version.Binary{}, err
		}
	}
	cmd = exec.Command(filepath.Join(dir, "jujud"), "version")
	out, err = cmd.CombinedOutput()
	if err != nil {
		return version.Binary{}, fmt.Errorf("cannot get version from %q: %v; %s", cmd.Args[0], err, out)
	}
	tvs := strings.TrimSpace(string(out))
	tvers, err := version.ParseBinary(tvs)
	if err != nil {
		return version.Binary{}, fmt.Errorf("invalid version %q printed by jujud", tvs)
	}
	err = archive(w, dir)
	if err != nil {
		return version.Binary{}, err
	}
	return tvers, err
}

// EmptyStorage holds a StorageReader object that contains nothing.
var EmptyStorage StorageReader = emptyStorage{}

type emptyStorage struct{}

func (s emptyStorage) Get(name string) (io.ReadCloser, error) {
	return nil, &NotFoundError{fmt.Errorf("file %q not found in empty storage", name)}
}

func (s emptyStorage) URL(string) (string, error) {
	return "", fmt.Errorf("empty storage has no URLs")
}

func (s emptyStorage) List(prefix string) ([]string, error) {
	return nil, nil
}<|MERGE_RESOLUTION|>--- conflicted
+++ resolved
@@ -204,14 +204,6 @@
 
 // BestTools returns the most recent version
 // from the set of tools in the ToolsList that are
-<<<<<<< HEAD
-// compatible with the given version, and with a version
-// number <= vers.Number, or nil if no such tools are found.
-// If dev is true, it will consider development versions of the tools
-// even if vers is not a development version.
-func BestTools(list *ToolsList, vers version.Binary, dev bool) *state.Tools {
-	if tools := bestTools(list.Private, vers, dev); tools != nil {
-=======
 // compatible with the given version, using flags
 // to determine possible candidates.
 // It returns nil if no such tools are found.
@@ -220,7 +212,6 @@
 		panic("CompatVersion not implemented")
 	}
 	if tools := bestTools(list.Private, vers, flags); tools != nil {
->>>>>>> e23b8722
 		return tools
 	}
 	return bestTools(list.Public, vers, flags)
@@ -236,11 +227,7 @@
 			t.Series != vers.Series ||
 			t.Arch != vers.Arch ||
 			!allowDev && t.IsDev() ||
-<<<<<<< HEAD
-			vers.Number.Less(t.Number) {
-=======
 			!allowHigher && vers.Number.Less(t.Number) {
->>>>>>> e23b8722
 			continue
 		}
 		if bestTools == nil || bestTools.Number.Less(t.Number) {
@@ -415,22 +402,13 @@
 )
 
 // FindTools tries to find a set of tools compatible with the given
-<<<<<<< HEAD
-// version from the given environment.  The latest version found with a
-// number <= vers.Number will be used.
-=======
 // version from the given environment, using flags to determine
 // possible candidates.
->>>>>>> e23b8722
 // 
 // If no tools are found and there's no other error, a NotFoundError is
 // returned.  If there's anything compatible in the environ's Storage,
 // it gets precedence over anything in its PublicStorage.
-<<<<<<< HEAD
-func FindTools(env Environ, vers version.Binary) (*state.Tools, error) {
-=======
 func FindTools(env Environ, vers version.Binary, flags ToolsSearchFlags) (*state.Tools, error) {
->>>>>>> e23b8722
 	toolsList, err := ListTools(env, vers.Major)
 	if err != nil {
 		return nil, err
