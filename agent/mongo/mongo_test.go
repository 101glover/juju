--- conflicted
+++ resolved
@@ -49,11 +49,12 @@
 }
 
 func (s *MongoSuite) SetUpTest(c *gc.C) {
+	s.LoggingSuite.SetUpTest(c)
 	// Try to make sure we don't execute any commands accidentally.
 	s.PatchEnvironment("PATH", "")
 
 	s.mongodPath = filepath.Join(c.MkDir(), "mongod")
-	err := ioutil.WriteFile(s.mongodPath, nil, 0755)
+	err := ioutil.WriteFile(s.mongodPath, []byte("#!/bin/bash\n\nprintf %s 'db version v2.4.9'\n"), 0755)
 	c.Assert(err, gc.IsNil)
 	s.PatchValue(&JujuMongodPath, s.mongodPath)
 
@@ -143,8 +144,21 @@
 
 	contents, err := ioutil.ReadFile(s.mongodConfigPath)
 	c.Assert(err, gc.IsNil)
-<<<<<<< HEAD
-	c.Assert(svc.Installed(), jc.IsTrue)
+	c.Assert(contents, jc.DeepEquals, []byte("ENABLE_MONGODB=no"))
+
+	contents, err = ioutil.ReadFile(sslKeyPath(dataDir))
+	c.Assert(err, gc.IsNil)
+	c.Assert(string(contents), gc.Equals, testInfo.Cert+"\n"+testInfo.PrivateKey)
+
+	contents, err = ioutil.ReadFile(sharedSecretPath(dataDir))
+	c.Assert(err, gc.IsNil)
+	c.Assert(string(contents), gc.Equals, testInfo.SharedSecret)
+
+	s.installed = nil
+	// now check we can call it multiple times without error
+	err = EnsureMongoServer(dataDir, namespace, testInfo, WithHA)
+	c.Assert(err, gc.IsNil)
+	assertInstalled()
 
 	// make sure that we log the version of mongodb as we get ready to
 	// start it
@@ -152,35 +166,17 @@
 	any := `(.|\n)*`
 	start := "^" + any
 	tail := any + "$"
-	c.Assert(tlog, gc.Matches, start+`using mongod: .*/mongod --version:\ndb version v2\.\d+\.\d+`+tail)
-}
-=======
-	c.Assert(contents, jc.DeepEquals, []byte("ENABLE_MONGODB=no"))
->>>>>>> 6c4fdb0a
-
-	contents, err = ioutil.ReadFile(sslKeyPath(dataDir))
-	c.Assert(err, gc.IsNil)
-	c.Assert(string(contents), gc.Equals, testInfo.Cert+"\n"+testInfo.PrivateKey)
-
-	contents, err = ioutil.ReadFile(sharedSecretPath(dataDir))
-	c.Assert(err, gc.IsNil)
-	c.Assert(string(contents), gc.Equals, testInfo.SharedSecret)
-
-	s.installed = nil
-	// now check we can call it multiple times without error
-	err = EnsureMongoServer(dataDir, namespace, testInfo, WithHA)
-	c.Assert(err, gc.IsNil)
-	assertInstalled()
+	c.Assert(tlog, gc.Matches, start+`using mongod: .*/mongod --version: "db version v2\.4\.9`+tail)
 }
 
 func (s *MongoSuite) TestMongoUpstartServiceWithHA(c *gc.C) {
 	dataDir := c.MkDir()
 
-	svc, err := mongoUpstartService("", dataDir, dataDir, 1234, WithHA)
+	svc, _, err := mongoUpstartService("", dataDir, dataDir, 1234, WithHA)
 	c.Assert(err, gc.IsNil)
 	c.Assert(strings.Contains(svc.Cmd, "--replSet"), jc.IsTrue)
 
-	svc, err = mongoUpstartService("", dataDir, dataDir, 1234, WithoutHA)
+	svc, _, err = mongoUpstartService("", dataDir, dataDir, 1234, WithoutHA)
 	c.Assert(err, gc.IsNil)
 	c.Assert(strings.Contains(svc.Cmd, "--replSet"), jc.IsFalse)
 }
