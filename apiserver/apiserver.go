--- conflicted
+++ resolved
@@ -777,15 +777,10 @@
 		modelUUID := req.URL.Query().Get(":modeluuid")
 		logger.Tracef("got a request for model %q", modelUUID)
 		if err := srv.serveConn(
-<<<<<<< HEAD
 			req.Context(),
 			conn,
 			modelUUID,
-=======
-			conn,
-			modelUUID,
 			connectionID,
->>>>>>> dadedbc6
 			apiObserver,
 			req.Host,
 		); err != nil {
@@ -795,15 +790,10 @@
 }
 
 func (srv *Server) serveConn(
-<<<<<<< HEAD
 	ctx context.Context,
 	wsConn *websocket.Conn,
 	modelUUID string,
-=======
-	wsConn *websocket.Conn,
-	modelUUID string,
 	connectionID uint64,
->>>>>>> dadedbc6
 	apiObserver observer.Observer,
 	host string,
 ) error {
