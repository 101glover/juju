// Copyright 2015 Canonical Ltd.
// Licensed under the AGPLv3, see LICENCE file for details.

package params

import "github.com/juju/juju/storage"

// MachineBlockDevices holds a machine tag and the block devices present
// on that machine.
type MachineBlockDevices struct {
	Machine      string                `json:"machine"`
	BlockDevices []storage.BlockDevice `json:"blockdevices,omitempty"`
}

// SetMachineBlockDevices holds the arguments for recording the block
// devices present on a set of machines.
type SetMachineBlockDevices struct {
	MachineBlockDevices []MachineBlockDevices `json:"machineblockdevices"`
}

// BlockDeviceResult holds the result of an API call to retrieve details
// of a block device.
type BlockDeviceResult struct {
	Result storage.BlockDevice `json:"result"`
	Error  *Error              `json:"error,omitempty"`
}

// BlockDeviceResults holds the result of an API call to retrieve details
// of multiple block devices.
type BlockDeviceResults struct {
	Results []BlockDeviceResult `json:"results,omitempty"`
}

// BlockDevicesResult holds the result of an API call to retrieve details
// of all block devices relating to some entity.
type BlockDevicesResult struct {
	Result []storage.BlockDevice `json:"result"`
	Error  *Error                `json:"error,omitempty"`
}

// BlockDevicseResults holds the result of an API call to retrieve details
// of all block devices relating to some entities.
type BlockDevicesResults struct {
	Results []BlockDevicesResult `json:"results,omitempty"`
}

// StorageInstance describes a storage instance.
type StorageInstance struct {
	StorageTag string
	OwnerTag   string
	Kind       StorageKind
}

// StorageKind is the kind of a storage instance.
type StorageKind int

const (
	StorageKindUnknown StorageKind = iota
	StorageKindBlock
	StorageKindFilesystem
)

// String returns representation of StorageKind for readability.
func (k *StorageKind) String() string {
	switch *k {
	case StorageKindBlock:
		return "block"
	case StorageKindFilesystem:
		return "filesystem"
	default:
		return "unknown"
	}
}

// StorageInstanceResult holds the result of an API call to retrieve details
// of a storage instance.
type StorageInstanceResult struct {
	Result StorageInstance `json:"result"`
	Error  *Error          `json:"error,omitempty"`
}

// StorageInstanceResults holds the result of an API call to retrieve details
// of multiple storage instances.
type StorageInstanceResults struct {
	Results []StorageInstanceResult `json:"results,omitempty"`
}

// StorageAttachment describes a unit's attached storage instance.
type StorageAttachment struct {
	StorageTag string
	OwnerTag   string
	UnitTag    string

	Kind     StorageKind
	Location string
	Life     Life
}

// StorageAttachmentId identifies a storage attachment by the tags of the
// related unit and storage instance.
type StorageAttachmentId struct {
	StorageTag string `json:"storagetag"`
	UnitTag    string `json:"unittag"`
}

// StorageAttachmentIds holds a set of storage attachment identifiers.
type StorageAttachmentIds struct {
	Ids []StorageAttachmentId `json:"ids"`
}

// StorageAttachmentIdsResult holds the result of an API call to retrieve the
// IDs of a unit's attached storage instances.
type StorageAttachmentIdsResult struct {
	Result StorageAttachmentIds `json:"result"`
	Error  *Error               `json:"error,omitempty"`
}

// StorageAttachmentIdsResult holds the result of an API call to retrieve the
// IDs of multiple units attached storage instances.
type StorageAttachmentIdsResults struct {
	Results []StorageAttachmentIdsResult `json:"results,omitempty"`
}

// StorageAttachmentsResult holds the result of an API call to retrieve details
// of a unit's attached storage instances.
type StorageAttachmentsResult struct {
	Result []StorageAttachment `json:"result"`
	Error  *Error              `json:"error,omitempty"`
}

// StorageAttachmentsResults holds the result of an API call to retrieve details
// of multiple units' attached storage instances.
type StorageAttachmentsResults struct {
	Results []StorageAttachmentsResult `json:"results,omitempty"`
}

// StorageAttachmentResult holds the result of an API call to retrieve details
// of a storage attachment.
type StorageAttachmentResult struct {
	Result StorageAttachment `json:"result"`
	Error  *Error            `json:"error,omitempty"`
}

// StorageAttachmentResults holds the result of an API call to retrieve details
// of multiple storage attachments.
type StorageAttachmentResults struct {
	Results []StorageAttachmentResult `json:"results,omitempty"`
}

// MachineStorageId identifies the attachment of a storage entity
// to a machine, by their tags.
type MachineStorageId struct {
	MachineTag string `json:"machinetag"`
	// AttachmentTag is the tag of the volume or filesystem whose
	// attachment to the machine is represented.
	AttachmentTag string `json:"attachmenttag"`
}

// MachineStorageIds holds a set of machine/storage-entity
// attachment identifiers.
type MachineStorageIds struct {
	Ids []MachineStorageId `json:"ids"`
}

// Volume identifies and describes a storage volume in the environment.
type Volume struct {
<<<<<<< HEAD
	VolumeTag  string `json:"volumetag"`
=======
	VolumeTag string     `json:"volumetag"`
	Info      VolumeInfo `json:"info"`
}

// Volume describes a storage volume in the environment.
type VolumeInfo struct {
>>>>>>> 53bad816
	VolumeId   string `json:"volumeid"`
	HardwareId string `json:"hardwareid,omitempty"`
	// Size is the size of the volume in MiB.
	Size       uint64 `json:"size"`
	Persistent bool   `json:"persistent"`
}

// Volumes describes a set of storage volumes in the environment.
type Volumes struct {
	Volumes []Volume `json:"volumes"`
}

// VolumeAttachment identifies and describes a volume attachment.
type VolumeAttachment struct {
	VolumeTag  string               `json:"volumetag"`
	MachineTag string               `json:"machinetag"`
	Info       VolumeAttachmentInfo `json:"info"`
}

// VolumeAttachmentInfo describes a volume attachment.
type VolumeAttachmentInfo struct {
	DeviceName string `json:"devicename,omitempty"`
	ReadOnly   bool   `json:"read-only,omitempty"`
}

// VolumeAttachments describes a set of storage volume attachments.
type VolumeAttachments struct {
	VolumeAttachments []VolumeAttachment `json:"volumeattachments"`
}

// VolumeParams holds the parameters for creating a storage volume.
type VolumeParams struct {
	VolumeTag  string                  `json:"volumetag"`
	Size       uint64                  `json:"size"`
	Provider   string                  `json:"provider"`
	Attributes map[string]interface{}  `json:"attributes,omitempty"`
	Tags       map[string]string       `json:"tags,omitempty"`
	Attachment *VolumeAttachmentParams `json:"attachment,omitempty"`
}

// VolumeAttachmentParams holds the parameters for creating a volume
// attachment.
type VolumeAttachmentParams struct {
	VolumeTag  string `json:"volumetag"`
	MachineTag string `json:"machinetag"`
	InstanceId string `json:"instanceid,omitempty"`
	Provider   string `json:"provider"`
	ReadOnly   bool   `json:"read-only,omitempty"`
}

// VolumeAttachmentsResult holds the volume attachments for a single
// machine, or an error.
type VolumeAttachmentsResult struct {
	Attachments []VolumeAttachment `json:"attachments,omitempty"`
	Error       *Error             `json:"error,omitempty"`
}

// VolumeAttachmentsResults holds a set of VolumeAttachmentsResults for
// a set of machines.
type VolumeAttachmentsResults struct {
	Results []VolumeAttachmentsResult `json:"results,omitempty"`
}

// VolumeAttachmentResult holds the details of a single volume attachment,
// or an error.
type VolumeAttachmentResult struct {
	Result VolumeAttachment `json:"result"`
	Error  *Error           `json:"error,omitempty"`
}

// VolumeAttachmentResults holds a set of VolumeAttachmentResults.
type VolumeAttachmentResults struct {
	Results []VolumeAttachmentResult `json:"results,omitempty"`
}

// VolumeResult holds information about a volume.
type VolumeResult struct {
	Result Volume `json:"result"`
	Error  *Error `json:"error,omitempty"`
}

// VolumeResults holds information about multiple volumes.
type VolumeResults struct {
	Results []VolumeResult `json:"results,omitempty"`
}

// VolumeParamsResults holds provisioning parameters for a volume.
type VolumeParamsResult struct {
	Result VolumeParams `json:"result"`
	Error  *Error       `json:"error,omitempty"`
}

// VolumeParamsResults holds provisioning parameters for multiple volumes.
type VolumeParamsResults struct {
	Results []VolumeParamsResult `json:"results,omitempty"`
}

// VolumeAttachmentParamsResults holds provisioning parameters for a volume
// attachment.
type VolumeAttachmentParamsResult struct {
	Result VolumeAttachmentParams `json:"result"`
	Error  *Error                 `json:"error,omitempty"`
}

// VolumeAttachmentParamsResults holds provisioning parameters for multiple
// volume attachments.
type VolumeAttachmentParamsResults struct {
	Results []VolumeAttachmentParamsResult `json:"results,omitempty"`
}

// Filesystem identifies and describes a storage filesystem in the environment.
type Filesystem struct {
	FilesystemTag string         `json:"filesystemtag"`
	VolumeTag     string         `json:"volumetag,omitempty"`
	Info          FilesystemInfo `json:"info"`
}

// Filesystem describes a storage filesystem in the environment.
type FilesystemInfo struct {
	FilesystemId string `json:"filesystemid"`
	// Size is the size of the filesystem in MiB.
	Size uint64 `json:"size"`
}

// Filesystems describes a set of storage filesystems in the environment.
type Filesystems struct {
	Filesystems []Filesystem `json:"filesystems"`
}

// FilesystemAttachment identifies and describes a filesystem attachment.
type FilesystemAttachment struct {
	FilesystemTag string                   `json:"filesystemtag"`
	MachineTag    string                   `json:"machinetag"`
	Info          FilesystemAttachmentInfo `json:"info"`
}

// FilesystemAttachmentInfo describes a filesystem attachment.
type FilesystemAttachmentInfo struct {
	MountPoint string `json:"mountpoint,omitempty"`
	ReadOnly   bool   `json:"read-only,omitempty"`
}

// FilesystemAttachments describes a set of storage filesystem attachments.
type FilesystemAttachments struct {
	FilesystemAttachments []FilesystemAttachment `json:"filesystemattachments"`
}

// FilesystemParams holds the parameters for creating a storage filesystem.
type FilesystemParams struct {
	FilesystemTag string                      `json:"filesystemtag"`
	VolumeTag     string                      `json:"volumetag,omitempty"`
	Size          uint64                      `json:"size"`
	Provider      string                      `json:"provider"`
	Attributes    map[string]interface{}      `json:"attributes,omitempty"`
	Tags          map[string]string           `json:"tags,omitempty"`
	Attachment    *FilesystemAttachmentParams `json:"attachment,omitempty"`
}

// FilesystemAttachmentParams holds the parameters for creating a filesystem
// attachment.
type FilesystemAttachmentParams struct {
	FilesystemTag string `json:"filesystemtag"`
	MachineTag    string `json:"machinetag"`
	InstanceId    string `json:"instanceid,omitempty"`
	Provider      string `json:"provider"`
	MountPoint    string `json:"mountpoint,omitempty"`
	ReadOnly      bool   `json:"read-only,omitempty"`
}

// FilesystemAttachmentResult holds the details of a single filesystem attachment,
// or an error.
type FilesystemAttachmentResult struct {
	Result FilesystemAttachment `json:"result"`
	Error  *Error               `json:"error,omitempty"`
}

// FilesystemAttachmentResults holds a set of FilesystemAttachmentResults.
type FilesystemAttachmentResults struct {
	Results []FilesystemAttachmentResult `json:"results,omitempty"`
}

// FilesystemResult holds information about a filesystem.
type FilesystemResult struct {
	Result Filesystem `json:"result"`
	Error  *Error     `json:"error,omitempty"`
}

// FilesystemResults holds information about multiple filesystems.
type FilesystemResults struct {
	Results []FilesystemResult `json:"results,omitempty"`
}

// FilesystemParamsResults holds provisioning parameters for a filesystem.
type FilesystemParamsResult struct {
	Result FilesystemParams `json:"result"`
	Error  *Error           `json:"error,omitempty"`
}

// FilesystemParamsResults holds provisioning parameters for multiple filesystems.
type FilesystemParamsResults struct {
	Results []FilesystemParamsResult `json:"results,omitempty"`
}

// FilesystemAttachmentParamsResults holds provisioning parameters for a filesystem
// attachment.
type FilesystemAttachmentParamsResult struct {
	Result FilesystemAttachmentParams `json:"result"`
	Error  *Error                     `json:"error,omitempty"`
}

// FilesystemAttachmentParamsResults holds provisioning parameters for multiple
// filesystem attachments.
type FilesystemAttachmentParamsResults struct {
	Results []FilesystemAttachmentParamsResult `json:"results,omitempty"`
}

// StorageDetails holds information about storage.
type StorageDetails struct {

	// StorageTag holds tag for this storage.
	StorageTag string `json:"storagetag"`

	// OwnerTag holds tag for the owner of this storage, unit or service.
	OwnerTag string `json:"ownertag"`

	// Kind holds what kind of storage this instance is.
	Kind StorageKind `json:"kind"`

	// Status indicates storage status, e.g. pending, provisioned, attached.
	Status string `json:"status,omitempty"`

	// UnitTag holds tag for unit for attached instances.
	UnitTag string `json:"unittag,omitempty"`

	// Location holds location for provisioned attached instances.
	Location string `json:"location,omitempty"`

	// Persistent indicates whether the storage is persistent or not.
	Persistent bool `json:"persistent"`
}

// StorageDetailsResult holds information about a storage instance
// or error related to its retrieval.
type StorageDetailsResult struct {
	Result StorageDetails `json:"result"`
	Error  *Error         `json:"error,omitempty"`
}

// StorageDetailsResults holds results for storage details or related storage error.
type StorageDetailsResults struct {
	Results []StorageDetailsResult `json:"results,omitempty"`
}

// StorageInfo contains information about a storage as well as
// potentially an error related to information retrieval.
type StorageInfo struct {
	StorageDetails `json:"result"`
	Error          *Error `json:"error,omitempty"`
}

// StorageInfosResult holds storage details.
type StorageInfosResult struct {
	Results []StorageInfo `json:"results,omitempty"`
}

// StoragePool holds data for a pool instance.
type StoragePool struct {

	// Name is the pool's name.
	Name string `json:"name"`

	// Provider is the type of storage provider this pool represents, eg "loop", "ebs".
	Provider string `json:"provider"`

	// Attrs are the pool's configuration attributes.
	Attrs map[string]interface{} `json:"attrs"`
}

// StoragePoolFilter holds a filter for pool API call.
type StoragePoolFilter struct {

	// Names are pool's names to filter on.
	Names []string `json:"names,omitempty"`

	// Providers are pool's storage provider types to filter on.
	Providers []string `json:"providers,omitempty"`
}

// StoragePoolsResult holds a collection of pool instances.
type StoragePoolsResult struct {
	Results []StoragePool `json:"results,omitempty"`
}

// VolumeFilter holds a filter for volume list API call.
type VolumeFilter struct {
	// Machines are machine tags to filter on.
	Machines []string `json:"machines,omitempty"`
}

// IsEmpty determines if filter is empty
func (f *VolumeFilter) IsEmpty() bool {
	return len(f.Machines) == 0
}

// VolumeInstance describes a storage volume in the environment
// for the purpose of volume CLI commands.
// It is kept separate from Volume which is primarily used in uniter
// and may answer different concerns as well as serve different purposes.
type VolumeInstance struct {

	// VolumeTag is tag for this volume instance.
	VolumeTag string `json:"volumetag"`

	// VolumeId is a unique provider-supplied ID for the volume.
	VolumeId string `json:"volumeid"`

	// HardwareId is the volume's hardware ID.
	HardwareId string `json:"hardwareid,omitempty"`

	// Size is the size of the volume in MiB.
	Size uint64 `json:"size"`

	// Persistent reflects whether the volume is destroyed with the
	// machine to which it is attached.
	Persistent bool `json:"persistent"`

	// StorageInstance returns the tag of the storage instance that this
	// volume is assigned to, if any.
	StorageTag string `json:"storage,omitempty"`

	// UnitTag is the tag of the unit attached to storage instance
	// for this volume.
	UnitTag string `json:"unit,omitempty"`
}

// VolumeItem contain volume, its attachments
// and retrieval error.
type VolumeItem struct {
	// Volume is storage volume.
	Volume VolumeInstance `json:"volume,omitempty"`

	// Attachments are storage volume attachments.
	Attachments []VolumeAttachment `json:"attachments,omitempty"`

	// Error contains volume retrieval error.
	Error *Error `json:"error,omitempty"`
}

// VolumeItemsResult holds volumes.
type VolumeItemsResult struct {
	Results []VolumeItem `json:"results,omitempty"`
}

// StorageConstraints contains constraints for storage instance.
type StorageConstraints struct {
	// Pool is the name of the storage pool from which to provision the
	// storage instance.
	Pool string `bson:"pool,omitempty"`

	// Size is the required size of the storage instance, in MiB.
	Size *uint64 `bson:"size,omitempty"`

	// Count is the required number of storage instances.
	Count *uint64 `bson:"count,omitempty"`
}

// StorageAddParams holds storage details to add to a unit dynamically.
type StorageAddParams struct {
	// UnitTag  is unit name.
	UnitTag string `json:"unit"`

	// StorageName is the name of the storage as specified in the charm.
	StorageName string `bson:"name"`

	// Constraints are specified storage constraints.
	Constraints StorageConstraints `json:"storage"`
}

// StoragesAddParams holds storage details to add to units dynamically.
type StoragesAddParams struct {
	Storages []StorageAddParams `json:"storages"`
}<|MERGE_RESOLUTION|>--- conflicted
+++ resolved
@@ -164,16 +164,12 @@
 
 // Volume identifies and describes a storage volume in the environment.
 type Volume struct {
-<<<<<<< HEAD
-	VolumeTag  string `json:"volumetag"`
-=======
 	VolumeTag string     `json:"volumetag"`
 	Info      VolumeInfo `json:"info"`
 }
 
 // Volume describes a storage volume in the environment.
 type VolumeInfo struct {
->>>>>>> 53bad816
 	VolumeId   string `json:"volumeid"`
 	HardwareId string `json:"hardwareid,omitempty"`
 	// Size is the size of the volume in MiB.
