// Copyright 2012, 2013 Canonical Ltd.
// Licensed under the AGPLv3, see LICENCE file for details.

package main

import (
	"errors"
	"fmt"
	"net"
	"os"
	"os/exec"
	"time"

	"launchpad.net/gnuflag"

	"launchpad.net/juju-core/cmd"
	"launchpad.net/juju-core/cmd/envcmd"
<<<<<<< HEAD
	"launchpad.net/juju-core/environs/config"
=======
	"launchpad.net/juju-core/instance"
>>>>>>> d9bb9d9b
	"launchpad.net/juju-core/juju"
	"launchpad.net/juju-core/names"
	"launchpad.net/juju-core/state/api"
	"launchpad.net/juju-core/utils"
	"launchpad.net/juju-core/utils/ssh"
)

// SSHCommand is responsible for launching a ssh shell on a given unit or machine.
type SSHCommand struct {
	SSHCommon
}

// SSHCommon provides common methods for SSHCommand, SCPCommand and DebugHooksCommand.
type SSHCommon struct {
	envcmd.EnvCommandBase
<<<<<<< HEAD
	proxy     bool
	pty       bool
=======
>>>>>>> d9bb9d9b
	Target    string
	Args      []string
	apiClient *api.Client
	apiAddr   string
}

func (c *SSHCommon) SetFlags(f *gnuflag.FlagSet) {
	c.EnvCommandBase.SetFlags(f)
	f.BoolVar(&c.proxy, "proxy", true, "proxy through the API server")
	f.BoolVar(&c.pty, "pty", true, "enable pseudo-tty allocation")
}

// setProxyCommand sets the proxy command option.
func (c *SSHCommon) setProxyCommand(options *ssh.Options) error {
	apiServerHost, _, err := net.SplitHostPort(c.apiAddr)
	if err != nil {
		return fmt.Errorf("failed to get proxy address: %v", err)
	}
	juju, err := getJujuExecutable()
	if err != nil {
		return fmt.Errorf("failed to get juju executable path: %v", err)
	}
	options.SetProxyCommand(juju, "ssh", "--proxy=false", "--pty=false", apiServerHost, "nc", "-q0", "%h", "%p")
	return nil
}

const sshDoc = `
Launch an ssh shell on the machine identified by the <target> parameter.
<target> can be either a machine id  as listed by "juju status" in the
"machines" section or a unit name as listed in the "services" section.
Any extra parameters are passsed as extra parameters to the ssh command.

Examples:

Connect to machine 0:

    juju ssh 0

Connect to machine 1 and run 'uname -a':

    juju ssh 1 uname -a

Connect to the first mysql unit:

    juju ssh mysql/0

Connect to the first mysql unit and run 'ls -la /var/log/juju':

    juju ssh mysql/0 ls -la /var/log/juju
`

func (c *SSHCommand) Info() *cmd.Info {
	return &cmd.Info{
		Name:    "ssh",
		Args:    "<target> [<ssh args>...]",
		Purpose: "launch an ssh shell on a given unit or machine",
		Doc:     sshDoc,
	}
}

func (c *SSHCommand) Init(args []string) error {
<<<<<<< HEAD
	err := c.EnvCommandBase.Init()
	if err != nil {
=======
	if err := c.EnsureEnvName(); err != nil {
>>>>>>> d9bb9d9b
		return err
	}
	if len(args) == 0 {
		return errors.New("no target name specified")
	}
	c.Target, c.Args = args[0], args[1:]
	return nil
}

// getJujuExecutable returns the path to the juju
// executable, or an error if it could not be found.
var getJujuExecutable = func() (string, error) {
	return exec.LookPath(os.Args[0])
}

// getSSHOptions configures and returns SSH options and proxy settings.
func (c *SSHCommon) getSSHOptions(enablePty bool) (*ssh.Options, error) {
	var options ssh.Options
	if enablePty {
		options.EnablePTY()
	}
	var err error
	if c.proxy, err = c.proxySSH(); err != nil {
		return nil, err
	} else if c.proxy {
		if err := c.setProxyCommand(&options); err != nil {
			return nil, err
		}
	}
	return &options, nil
}

// Run resolves c.Target to a machine, to the address of a i
// machine or unit forks ssh passing any arguments provided.
func (c *SSHCommand) Run(ctx *cmd.Context) error {
	if c.apiClient == nil {
		// If the apClient is not already opened and it is opened
		// by ensureAPIClient, then close it when we're done.
		defer func() {
			if c.apiClient != nil {
				c.apiClient.Close()
				c.apiClient = nil
			}
		}()
	}
	options, err := c.getSSHOptions(c.pty)
	if err != nil {
		return err
	}
	host, err := c.hostFromTarget(c.Target)
	if err != nil {
		return err
	}
	cmd := ssh.Command("ubuntu@"+host, c.Args, options)
	cmd.Stdin = ctx.Stdin
	cmd.Stdout = ctx.Stdout
	cmd.Stderr = ctx.Stderr
	return cmd.Run()
}

// proxySSH returns true iff both c.proxy and
// the proxy-ssh environment configuration
// are true.
func (c *SSHCommon) proxySSH() (bool, error) {
	if !c.proxy {
		return false, nil
	}
	if _, err := c.ensureAPIClient(); err != nil {
		return false, err
	}
	var cfg *config.Config
	attrs, err := c.apiClient.EnvironmentGet()
	if err == nil {
		cfg, err = config.New(config.NoDefaults, attrs)
	}
	if err != nil {
		return false, err
	}
	logger.Debugf("proxy-ssh is %v", cfg.ProxySSH())
	return cfg.ProxySSH(), nil
}

func (c *SSHCommon) ensureAPIClient() (*api.Client, error) {
	if c.apiClient != nil {
		return c.apiClient, nil
	}
	return c.initAPIClient()
}

// initAPIClient initialises the API connection.
// It is the caller's responsibility to close the connection.
func (c *SSHCommon) initAPIClient() (*api.Client, error) {
	st, err := juju.NewAPIFromName(c.EnvName)
	if err != nil {
		return nil, err
	}
	c.apiClient = st.Client()
	c.apiAddr = st.Addr()
	return c.apiClient, nil
}

// attemptStarter is an interface corresponding to utils.AttemptStrategy
type attemptStarter interface {
	Start() attempt
}

type attempt interface {
	Next() bool
}

type attemptStrategy utils.AttemptStrategy

func (s attemptStrategy) Start() attempt {
	return utils.AttemptStrategy(s).Start()
}

var sshHostFromTargetAttemptStrategy attemptStarter = attemptStrategy{
	Total: 5 * time.Second,
	Delay: 500 * time.Millisecond,
}

func (c *SSHCommon) hostFromTarget(target string) (string, error) {
	// If the target is neither a machine nor a unit,
	// assume it's a hostname and try it directly.
	if !names.IsMachine(target) && !names.IsUnit(target) {
		return target, nil
	}
	// A target may not initially have an address (e.g. the
	// address updater hasn't yet run), so we must do this in
	// a loop.
	if _, err := c.ensureAPIClient(); err != nil {
		return "", err
	}
	var err error
	for a := sshHostFromTargetAttemptStrategy.Start(); a.Next(); {
		var addr string
		if c.proxy {
			addr, err = c.apiClient.PrivateAddress(target)
		} else {
			addr, err = c.apiClient.PublicAddress(target)
		}
		if err == nil {
			return addr, nil
		}
	}
	return "", err
}

// AllowInterspersedFlags for ssh/scp is set to false so that
// flags after the unit name are passed through to ssh, for eg.
// `juju ssh -v service-name/0 uname -a`.
func (c *SSHCommon) AllowInterspersedFlags() bool {
	return false
}<|MERGE_RESOLUTION|>--- conflicted
+++ resolved
@@ -15,11 +15,7 @@
 
 	"launchpad.net/juju-core/cmd"
 	"launchpad.net/juju-core/cmd/envcmd"
-<<<<<<< HEAD
 	"launchpad.net/juju-core/environs/config"
-=======
-	"launchpad.net/juju-core/instance"
->>>>>>> d9bb9d9b
 	"launchpad.net/juju-core/juju"
 	"launchpad.net/juju-core/names"
 	"launchpad.net/juju-core/state/api"
@@ -35,11 +31,8 @@
 // SSHCommon provides common methods for SSHCommand, SCPCommand and DebugHooksCommand.
 type SSHCommon struct {
 	envcmd.EnvCommandBase
-<<<<<<< HEAD
 	proxy     bool
 	pty       bool
-=======
->>>>>>> d9bb9d9b
 	Target    string
 	Args      []string
 	apiClient *api.Client
@@ -101,12 +94,7 @@
 }
 
 func (c *SSHCommand) Init(args []string) error {
-<<<<<<< HEAD
-	err := c.EnvCommandBase.Init()
-	if err != nil {
-=======
 	if err := c.EnsureEnvName(); err != nil {
->>>>>>> d9bb9d9b
 		return err
 	}
 	if len(args) == 0 {
