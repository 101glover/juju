// Copyright 2012, 2013 Canonical Ltd.
// Licensed under the AGPLv3, see LICENCE file for details.

package main

import (
	"errors"
	"fmt"
	"time"

	"launchpad.net/juju-core/cmd"
<<<<<<< HEAD
	"launchpad.net/juju-core/environs/config"
=======
	"launchpad.net/juju-core/cmd/envcmd"
	"launchpad.net/juju-core/instance"
>>>>>>> e386a289
	"launchpad.net/juju-core/juju"
	"launchpad.net/juju-core/names"
	"launchpad.net/juju-core/state/api"
	"launchpad.net/juju-core/utils"
	"launchpad.net/juju-core/utils/ssh"
)

// SSHCommand is responsible for launching a ssh shell on a given unit or machine.
type SSHCommand struct {
	SSHCommon
}

// SSHCommon provides common methods for SSHCommand, SCPCommand and DebugHooksCommand.
type SSHCommon struct {
<<<<<<< HEAD
	cmd.EnvCommandBase
	proxy     bool
	pty       bool
	Target    string
	Args      []string
	apiClient *api.Client
	apiAddr   string
}

func (c *SSHCommon) SetFlags(f *gnuflag.FlagSet) {
	c.EnvCommandBase.SetFlags(f)
	f.BoolVar(&c.proxy, "proxy", true, "proxy through the API server")
	f.BoolVar(&c.pty, "pty", true, "enable pseudo-tty allocation")
}

// setProxyCommand sets the proxy command option.
func (c *SSHCommon) setProxyCommand(options *ssh.Options) error {
	apiServerHost, _, err := net.SplitHostPort(c.apiAddr)
	if err != nil {
		return fmt.Errorf("failed to get proxy address: %v", err)
	}
	juju, err := getJujuExecutable()
	if err != nil {
		return fmt.Errorf("failed to get juju executable path: %v", err)
	}
	options.SetProxyCommand(juju, "ssh", "--proxy=false", "--pty=false", apiServerHost, "nc", "-q0", "%h", "%p")
	return nil
}

=======
	envcmd.EnvCommandBase
	Target    string
	Args      []string
	apiClient *api.Client
	// Only used for compatibility with 1.16
	rawConn *juju.Conn
}

>>>>>>> e386a289
const sshDoc = `
Launch an ssh shell on the machine identified by the <target> parameter.
<target> can be either a machine id  as listed by "juju status" in the
"machines" section or a unit name as listed in the "services" section.
Any extra parameters are passsed as extra parameters to the ssh command.

Examples:

Connect to machine 0:

    juju ssh 0

Connect to machine 1 and run 'uname -a':

    juju ssh 1 uname -a

Connect to the first mysql unit:

    juju ssh mysql/0

Connect to the first mysql unit and run 'ls -la /var/log/juju':

    juju ssh mysql/0 ls -la /var/log/juju
`

func (c *SSHCommand) Info() *cmd.Info {
	return &cmd.Info{
		Name:    "ssh",
		Args:    "<target> [<ssh args>...]",
		Purpose: "launch an ssh shell on a given unit or machine",
		Doc:     sshDoc,
	}
}

func (c *SSHCommand) Init(args []string) error {
	err := c.EnvCommandBase.Init()
	if err != nil {
		return err
	}
	if len(args) == 0 {
		return errors.New("no target name specified")
	}
	c.Target, c.Args = args[0], args[1:]
	return nil
}

// Run resolves c.Target to a machine, to the address of a i
// machine or unit forks ssh passing any arguments provided.
func (c *SSHCommand) Run(ctx *cmd.Context) error {
	if c.apiClient == nil {
		// If the apClient is not already opened and it is opened
		// by ensureAPIClient, then close it when we're done.
		defer func() {
			if c.apiClient != nil {
				c.apiClient.Close()
				c.apiClient = nil
			}
		}()
	}
	host, err := c.hostFromTarget(c.Target)
	if err != nil {
		return err
	}
	var options ssh.Options
<<<<<<< HEAD
	if c.pty {
		options.EnablePTY()
	}
	if proxy, err := c.proxySSH(); err != nil {
		return err
	} else if proxy {
		if err := c.setProxyCommand(&options); err != nil {
			return err
		}
	}
=======
	options.EnablePTY()
>>>>>>> e386a289
	cmd := ssh.Command("ubuntu@"+host, c.Args, &options)
	cmd.Stdin = ctx.Stdin
	cmd.Stdout = ctx.Stdout
	cmd.Stderr = ctx.Stderr
	return cmd.Run()
}

// proxySSH returns true iff both c.proxy and
// the proxy-ssh environment configuration
// are true.
func (c *SSHCommon) proxySSH() (bool, error) {
	if !c.proxy {
		return false, nil
	}
	if _, err := c.ensureAPIClient(); err != nil {
		return false, err
	}
	var cfg *config.Config
	attrs, err := c.apiClient.EnvironmentGet()
	if err == nil {
		cfg, err = config.New(config.NoDefaults, attrs)
	}
	if err != nil {
		return false, err
	}
	logger.Debugf("proxy-ssh is %v", cfg.ProxySSH())
	return cfg.ProxySSH(), nil
}

func (c *SSHCommon) ensureAPIClient() (*api.Client, error) {
	if c.apiClient != nil {
		return c.apiClient, nil
	}
	return c.initAPIClient()
}

// initAPIClient initialises the API connection.
// It is the caller's responsibility to close the connection.
func (c *SSHCommon) initAPIClient() (*api.Client, error) {
	var err error
	c.apiClient, err = juju.NewAPIClientFromName(c.EnvName)
	return c.apiClient, err
}

// attemptStarter is an interface corresponding to utils.AttemptStrategy
type attemptStarter interface {
	Start() attempt
}

type attempt interface {
	Next() bool
}

type attemptStrategy utils.AttemptStrategy

func (s attemptStrategy) Start() attempt {
	return utils.AttemptStrategy(s).Start()
}

var sshHostFromTargetAttemptStrategy attemptStarter = attemptStrategy{
	Total: 5 * time.Second,
	Delay: 500 * time.Millisecond,
}

<<<<<<< HEAD
func (c *SSHCommon) hostFromTarget(target string) (string, error) {
	// If the target is neither a machine nor a unit,
	// assume it's a hostname and try it directly.
	if !names.IsMachine(target) && !names.IsUnit(target) {
		return target, nil
	}
=======
// ensureRawConn ensures that c.rawConn is valid (or returns an error)
// This is only for compatibility with a 1.16 API server (that doesn't have
// some of the API added more recently.) It can be removed once we no longer
// need compatibility with direct access to the state database
func (c *SSHCommon) ensureRawConn() error {
	if c.rawConn != nil {
		return nil
	}
	var err error
	c.rawConn, err = juju.NewConnFromName(c.EnvName)
	return err
}

func (c *SSHCommon) hostFromTarget1dot16(target string) (string, error) {
	err := c.ensureRawConn()
	if err != nil {
		return "", err
	}
	// is the target the id of a machine ?
	if names.IsMachine(target) {
		logger.Infof("looking up address for machine %s...", target)
		// This is not the exact code from the 1.16 client
		// (machinePublicAddress), however it is the code used in the
		// apiserver behind the PublicAddress call. (1.16 didn't know
		// about SelectPublicAddress)
		// The old code watched for changes on the Machine until it had
		// an InstanceId and then would return the instance.WaitDNS()
		machine, err := c.rawConn.State.Machine(target)
		if err != nil {
			return "", err
		}
		addr := instance.SelectPublicAddress(machine.Addresses())
		if addr == "" {
			return "", fmt.Errorf("machine %q has no public address", machine)
		}
		return addr, nil
	}
	// maybe the target is a unit ?
	if names.IsUnit(target) {
		logger.Infof("looking up address for unit %q...", c.Target)
		unit, err := c.rawConn.State.Unit(target)
		if err != nil {
			return "", err
		}
		addr, ok := unit.PublicAddress()
		if !ok {
			return "", fmt.Errorf("unit %q has no public address", unit)
		}
		return addr, nil
	}
	return "", fmt.Errorf("unknown unit or machine %q", target)
}

func (c *SSHCommon) hostFromTarget(target string) (string, error) {
	var addr string
	var err error
	var useStateConn bool
>>>>>>> e386a289
	// A target may not initially have an address (e.g. the
	// address updater hasn't yet run), so we must do this in
	// a loop.
	if _, err := c.ensureAPIClient(); err != nil {
		return "", err
	}
	var err error
	for a := sshHostFromTargetAttemptStrategy.Start(); a.Next(); {
<<<<<<< HEAD
		var addr string
		if c.proxy {
			addr, err = c.apiClient.PrivateAddress(target)
		} else {
			addr, err = c.apiClient.PublicAddress(target)
=======
		if !useStateConn {
			addr, err = c.apiClient.PublicAddress(target)
			if params.IsCodeNotImplemented(err) {
				logger.Infof("API server does not support Client.PublicAddress falling back to 1.16 compatibility mode (direct DB access)")
				useStateConn = true
			}
		}
		if useStateConn {
			addr, err = c.hostFromTarget1dot16(target)
>>>>>>> e386a289
		}
		if err == nil {
			return addr, nil
		}
	}
	return "", err
}

// AllowInterspersedFlags for ssh/scp is set to false so that
// flags after the unit name are passed through to ssh, for eg.
// `juju ssh -v service-name/0 uname -a`.
func (c *SSHCommon) AllowInterspersedFlags() bool {
	return false
}<|MERGE_RESOLUTION|>--- conflicted
+++ resolved
@@ -6,15 +6,16 @@
 import (
 	"errors"
 	"fmt"
+	"net"
+	"os"
+	"os/exec"
 	"time"
 
+	"launchpad.net/gnuflag"
+
 	"launchpad.net/juju-core/cmd"
-<<<<<<< HEAD
+	"launchpad.net/juju-core/cmd/envcmd"
 	"launchpad.net/juju-core/environs/config"
-=======
-	"launchpad.net/juju-core/cmd/envcmd"
-	"launchpad.net/juju-core/instance"
->>>>>>> e386a289
 	"launchpad.net/juju-core/juju"
 	"launchpad.net/juju-core/names"
 	"launchpad.net/juju-core/state/api"
@@ -29,8 +30,7 @@
 
 // SSHCommon provides common methods for SSHCommand, SCPCommand and DebugHooksCommand.
 type SSHCommon struct {
-<<<<<<< HEAD
-	cmd.EnvCommandBase
+	envcmd.EnvCommandBase
 	proxy     bool
 	pty       bool
 	Target    string
@@ -59,16 +59,6 @@
 	return nil
 }
 
-=======
-	envcmd.EnvCommandBase
-	Target    string
-	Args      []string
-	apiClient *api.Client
-	// Only used for compatibility with 1.16
-	rawConn *juju.Conn
-}
-
->>>>>>> e386a289
 const sshDoc = `
 Launch an ssh shell on the machine identified by the <target> parameter.
 <target> can be either a machine id  as listed by "juju status" in the
@@ -113,6 +103,12 @@
 	}
 	c.Target, c.Args = args[0], args[1:]
 	return nil
+}
+
+// getJujuExecutable returns the path to the juju
+// executable, or an error if it could not be found.
+var getJujuExecutable = func() (string, error) {
+	return exec.LookPath(os.Args[0])
 }
 
 // Run resolves c.Target to a machine, to the address of a i
@@ -133,7 +129,6 @@
 		return err
 	}
 	var options ssh.Options
-<<<<<<< HEAD
 	if c.pty {
 		options.EnablePTY()
 	}
@@ -144,9 +139,6 @@
 			return err
 		}
 	}
-=======
-	options.EnablePTY()
->>>>>>> e386a289
 	cmd := ssh.Command("ubuntu@"+host, c.Args, &options)
 	cmd.Stdin = ctx.Stdin
 	cmd.Stdout = ctx.Stdout
@@ -186,9 +178,13 @@
 // initAPIClient initialises the API connection.
 // It is the caller's responsibility to close the connection.
 func (c *SSHCommon) initAPIClient() (*api.Client, error) {
-	var err error
-	c.apiClient, err = juju.NewAPIClientFromName(c.EnvName)
-	return c.apiClient, err
+	st, err := juju.NewAPIFromName(c.EnvName)
+	if err != nil {
+		return nil, err
+	}
+	c.apiClient = st.Client()
+	c.apiAddr = st.Addr()
+	return c.apiClient, nil
 }
 
 // attemptStarter is an interface corresponding to utils.AttemptStrategy
@@ -211,72 +207,12 @@
 	Delay: 500 * time.Millisecond,
 }
 
-<<<<<<< HEAD
 func (c *SSHCommon) hostFromTarget(target string) (string, error) {
 	// If the target is neither a machine nor a unit,
 	// assume it's a hostname and try it directly.
 	if !names.IsMachine(target) && !names.IsUnit(target) {
 		return target, nil
 	}
-=======
-// ensureRawConn ensures that c.rawConn is valid (or returns an error)
-// This is only for compatibility with a 1.16 API server (that doesn't have
-// some of the API added more recently.) It can be removed once we no longer
-// need compatibility with direct access to the state database
-func (c *SSHCommon) ensureRawConn() error {
-	if c.rawConn != nil {
-		return nil
-	}
-	var err error
-	c.rawConn, err = juju.NewConnFromName(c.EnvName)
-	return err
-}
-
-func (c *SSHCommon) hostFromTarget1dot16(target string) (string, error) {
-	err := c.ensureRawConn()
-	if err != nil {
-		return "", err
-	}
-	// is the target the id of a machine ?
-	if names.IsMachine(target) {
-		logger.Infof("looking up address for machine %s...", target)
-		// This is not the exact code from the 1.16 client
-		// (machinePublicAddress), however it is the code used in the
-		// apiserver behind the PublicAddress call. (1.16 didn't know
-		// about SelectPublicAddress)
-		// The old code watched for changes on the Machine until it had
-		// an InstanceId and then would return the instance.WaitDNS()
-		machine, err := c.rawConn.State.Machine(target)
-		if err != nil {
-			return "", err
-		}
-		addr := instance.SelectPublicAddress(machine.Addresses())
-		if addr == "" {
-			return "", fmt.Errorf("machine %q has no public address", machine)
-		}
-		return addr, nil
-	}
-	// maybe the target is a unit ?
-	if names.IsUnit(target) {
-		logger.Infof("looking up address for unit %q...", c.Target)
-		unit, err := c.rawConn.State.Unit(target)
-		if err != nil {
-			return "", err
-		}
-		addr, ok := unit.PublicAddress()
-		if !ok {
-			return "", fmt.Errorf("unit %q has no public address", unit)
-		}
-		return addr, nil
-	}
-	return "", fmt.Errorf("unknown unit or machine %q", target)
-}
-
-func (c *SSHCommon) hostFromTarget(target string) (string, error) {
-	var addr string
-	var err error
-	var useStateConn bool
->>>>>>> e386a289
 	// A target may not initially have an address (e.g. the
 	// address updater hasn't yet run), so we must do this in
 	// a loop.
@@ -285,23 +221,11 @@
 	}
 	var err error
 	for a := sshHostFromTargetAttemptStrategy.Start(); a.Next(); {
-<<<<<<< HEAD
 		var addr string
 		if c.proxy {
 			addr, err = c.apiClient.PrivateAddress(target)
 		} else {
 			addr, err = c.apiClient.PublicAddress(target)
-=======
-		if !useStateConn {
-			addr, err = c.apiClient.PublicAddress(target)
-			if params.IsCodeNotImplemented(err) {
-				logger.Infof("API server does not support Client.PublicAddress falling back to 1.16 compatibility mode (direct DB access)")
-				useStateConn = true
-			}
-		}
-		if useStateConn {
-			addr, err = c.hostFromTarget1dot16(target)
->>>>>>> e386a289
 		}
 		if err == nil {
 			return addr, nil
