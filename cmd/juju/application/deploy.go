// Copyright 2012, 2013 Canonical Ltd.
// Licensed under the AGPLv3, see LICENCE file for details.

package application

import (
	"archive/zip"
	"os"
	"path/filepath"
	"strings"

	"github.com/juju/cmd"
	"github.com/juju/errors"
	"github.com/juju/gnuflag"
	"gopkg.in/juju/charm.v6-unstable"
	"gopkg.in/juju/charmrepo.v2-unstable"
	"gopkg.in/juju/charmrepo.v2-unstable/csclient"
	"gopkg.in/juju/charmrepo.v2-unstable/csclient/params"
	"gopkg.in/juju/names.v2"
	"gopkg.in/macaroon-bakery.v1/httpbakery"
	"gopkg.in/macaroon.v1"

	"github.com/juju/juju/api"
	"github.com/juju/juju/api/annotations"
	"github.com/juju/juju/api/application"
	apicharms "github.com/juju/juju/api/charms"
	"github.com/juju/juju/api/modelconfig"
	apiparams "github.com/juju/juju/apiserver/params"
	"github.com/juju/juju/charmstore"
	"github.com/juju/juju/cmd/juju/block"
	"github.com/juju/juju/cmd/juju/common"
	"github.com/juju/juju/cmd/modelcmd"
	"github.com/juju/juju/constraints"
	"github.com/juju/juju/environs/config"
	"github.com/juju/juju/resource/resourceadapters"
	"github.com/juju/juju/storage"
)

var planURL = "https://api.jujucharms.com/omnibus/v2"

type CharmAdder interface {
	AddLocalCharm(*charm.URL, charm.Charm) (*charm.URL, error)
	AddCharm(*charm.URL, params.Channel) error
	AddCharmWithAuthorization(*charm.URL, params.Channel, *macaroon.Macaroon) error
	AuthorizeCharmstoreEntity(*charm.URL) (*macaroon.Macaroon, error)
}

type ApplicationAPI interface {
	AddMachines(machineParams []apiparams.AddMachineParams) ([]apiparams.AddMachinesResult, error)
	AddRelation(endpoints ...string) (*apiparams.AddRelationResults, error)
	AddUnits(application.AddUnitsParams) ([]string, error)
	Expose(application string) error
	GetCharmURL(serviceName string) (*charm.URL, error)
	SetAnnotation(annotations map[string]map[string]string) ([]apiparams.ErrorResult, error)
	SetCharm(application.SetCharmConfig) error
	SetConstraints(application string, constraints constraints.Value) error
	Update(apiparams.ApplicationUpdate) error
}

type ModelAPI interface {
	ModelUUID() (string, bool)
	ModelGet() (map[string]interface{}, error)
}

// MeteredDeployAPI represents the methods of the API the deploy
// command needs for metered charms.
type MeteredDeployAPI interface {
	IsMetered(charmURL string) (bool, error)
	SetMetricCredentials(service string, credentials []byte) error
}

// DeployAPI represents the methods of the API the deploy
// command needs.
type DeployAPI interface {
	// TODO(katco): Pair DeployAPI down to only the methods required
	// by the deploy command.
	api.Connection
	CharmAdder
	MeteredDeployAPI
	ApplicationAPI
	ModelAPI

	// ApplicationClient
	CharmInfo(string) (*apicharms.CharmInfo, error)
	Deploy(application.DeployArgs) error
	Status(patterns []string) (*apiparams.FullStatus, error)

	Resolve(*config.Config, *charm.URL) (*charm.URL, params.Channel, []string, error)

	GetBundle(*charm.URL) (charm.Bundle, error)

	WatchAll() (*api.AllWatcher, error)
}

// The following structs exist purely because Go cannot create a
// struct with a field named the same as a method name. The DeployAPI
// needs to both embed a *<package>.Client and provide the
// api.Connection Client method.
//
// Once we pair down DeployAPI, this will not longer be a problem.

type apiClient struct {
	*api.Client
}

type charmsClient struct {
	*apicharms.Client
}

type applicationClient struct {
	*application.Client
}

type modelConfigClient struct {
	*modelconfig.Client
}

type charmRepoClient struct {
	*charmrepo.CharmStore
}

type charmstoreClient struct {
	*csclient.Client
}

type annotationsClient struct {
	*annotations.Client
}

func (a *charmstoreClient) AuthorizeCharmstoreEntity(url *charm.URL) (*macaroon.Macaroon, error) {
	return authorizeCharmStoreEntity(a.Client, url)
}

type deployAPIAdapter struct {
	api.Connection
	*apiClient
	*charmsClient
	*applicationClient
	*modelConfigClient
	*charmRepoClient
	*charmstoreClient
	*annotationsClient
}

func (a *deployAPIAdapter) Client() *api.Client {
	return a.apiClient.Client
}

func (a *deployAPIAdapter) ModelUUID() (string, bool) {
	return a.apiClient.ModelUUID()
}

func (a *deployAPIAdapter) Deploy(args application.DeployArgs) error {
	for i, p := range args.Placement {
		if p.Scope == "model-uuid" {
			p.Scope = a.applicationClient.ModelUUID()
		}
		args.Placement[i] = p
	}

	return errors.Trace(a.applicationClient.Deploy(args))
}

func (a *deployAPIAdapter) Resolve(cfg *config.Config, url *charm.URL) (
	*charm.URL,
	params.Channel,
	[]string,
	error,
) {
	return resolveCharm(a.charmRepoClient.ResolveWithChannel, cfg, url)
}

func (a *deployAPIAdapter) Get(url *charm.URL) (charm.Charm, error) {
	return a.charmRepoClient.Get(url)
}

func (a *deployAPIAdapter) SetAnnotation(annotations map[string]map[string]string) ([]apiparams.ErrorResult, error) {
	return a.annotationsClient.Set(annotations)
}

// NewDeployCommandForTest returns a command to deploy services inteded to be used only in tests.
func NewDeployCommandForTest(newAPIRoot func() (DeployAPI, error), steps []DeployStep) modelcmd.ModelCommand {
	deployCmd := &DeployCommand{
		Steps:      steps,
		NewAPIRoot: newAPIRoot,
	}
	if newAPIRoot == nil {
		deployCmd.NewAPIRoot = func() (DeployAPI, error) {
			apiRoot, err := deployCmd.ModelCommandBase.NewAPIRoot()
			if err != nil {
				return nil, errors.Trace(err)
			}
			bakeryClient, err := deployCmd.BakeryClient()
			if err != nil {
				return nil, errors.Trace(err)
			}
			cstoreClient := newCharmStoreClient(bakeryClient).WithChannel(deployCmd.Channel)

			return &deployAPIAdapter{
				Connection:        apiRoot,
				apiClient:         &apiClient{Client: apiRoot.Client()},
				charmsClient:      &charmsClient{Client: apicharms.NewClient(apiRoot)},
				applicationClient: &applicationClient{Client: application.NewClient(apiRoot)},
				modelConfigClient: &modelConfigClient{Client: modelconfig.NewClient(apiRoot)},
				charmstoreClient:  &charmstoreClient{Client: cstoreClient},
				annotationsClient: &annotationsClient{Client: annotations.NewClient(apiRoot)},
				charmRepoClient:   &charmRepoClient{CharmStore: charmrepo.NewCharmStoreFromClient(cstoreClient)},
			}, nil
		}
	}
	return modelcmd.Wrap(deployCmd)
}

// NewDeployCommand returns a command to deploy services.
func NewDeployCommand() modelcmd.ModelCommand {
	steps := []DeployStep{
		&RegisterMeteredCharm{
			RegisterURL: planURL + "/plan/authorize",
			QueryURL:    planURL + "/charm",
		},
	}
	deployCmd := &DeployCommand{
		Steps: steps,
	}
	deployCmd.NewAPIRoot = func() (DeployAPI, error) {
		apiRoot, err := deployCmd.ModelCommandBase.NewAPIRoot()
		if err != nil {
			return nil, errors.Trace(err)
		}
		bakeryClient, err := deployCmd.BakeryClient()
		if err != nil {
			return nil, errors.Trace(err)
		}
		cstoreClient := newCharmStoreClient(bakeryClient).WithChannel(deployCmd.Channel)

		return &deployAPIAdapter{
			Connection:        apiRoot,
			apiClient:         &apiClient{Client: apiRoot.Client()},
			charmsClient:      &charmsClient{Client: apicharms.NewClient(apiRoot)},
			applicationClient: &applicationClient{Client: application.NewClient(apiRoot)},
			modelConfigClient: &modelConfigClient{Client: modelconfig.NewClient(apiRoot)},
			charmstoreClient:  &charmstoreClient{Client: cstoreClient},
			annotationsClient: &annotationsClient{Client: annotations.NewClient(apiRoot)},
			charmRepoClient:   &charmRepoClient{CharmStore: charmrepo.NewCharmStoreFromClient(cstoreClient)},
		}, nil
	}

	return modelcmd.Wrap(deployCmd)
}

type DeployCommand struct {
	modelcmd.ModelCommandBase
	UnitCommandBase

	// CharmOrBundle is either a charm URL, a path where a charm can be found,
	// or a bundle name.
	CharmOrBundle string

	// Channel holds the charmstore channel to use when obtaining
	// the charm to be deployed.
	Channel params.Channel

	// Series is the series of the charm to deploy.
	Series string

	// Force is used to allow a charm to be deployed onto a machine
	// running an unsupported series.
	Force bool

	ApplicationName string
	Config          cmd.FileVar
	ConstraintsStr  string
	Constraints     constraints.Value
	BindToSpaces    string

	// TODO(axw) move this to UnitCommandBase once we support --storage
	// on add-unit too.
	//
	// Storage is a map of storage constraints, keyed on the storage name
	// defined in charm storage metadata.
	Storage map[string]storage.Constraints

	// BundleStorage maps application names to maps of storage constraints keyed on
	// the storage name defined in that application's charm storage metadata.
	BundleStorage map[string]map[string]storage.Constraints

	// Resources is a map of resource name to filename to be uploaded on deploy.
	Resources map[string]string

	Bindings map[string]string
	Steps    []DeployStep

	// NewAPIRoot stores a function which returns a new API root.
	NewAPIRoot func() (DeployAPI, error)

	flagSet *gnuflag.FlagSet
}

const deployDoc = `
<charm or bundle> can be a charm/bundle URL, or an unambiguously condensed
form of it; assuming a current series of "trusty", the following forms will be
accepted:

For cs:trusty/mysql
  mysql
  trusty/mysql

For cs:~user/trusty/mysql
  ~user/mysql

For cs:bundle/mediawiki-single
  mediawiki-single
  bundle/mediawiki-single

The current series for charms is determined first by the 'default-series' model
setting, followed by the preferred series for the charm in the charm store.

In these cases, a versioned charm URL will be expanded as expected (for
example, mysql-33 becomes cs:precise/mysql-33).

Charms may also be deployed from a user specified path. In this case, the path
to the charm is specified along with an optional series.

  juju deploy /path/to/charm --series trusty

If '--series' is not specified, the charm's default series is used. The default
series for a charm is the first one specified in the charm metadata. If the
specified series is not supported by the charm, this results in an error,
unless '--force' is used.

  juju deploy /path/to/charm --series wily --force

Local bundles are specified with a direct path to a bundle.yaml file.
For example:

  juju deploy /path/to/bundle/openstack/bundle.yaml

If an 'application name' is not provided, the application name used is the
'charm or bundle' name.  A user-supplied 'application name' must consist only of
lower-case letters (a-z), numbers (0-9), and single hyphens (-).  The name must
begin with a letter and not have a group of all numbers follow a hyphen.
Examples:
  Valid:   myappname, custom-app, app2-scat-23skidoo
  Invalid: myAppName, custom--app, app2-scat-23, areacode-555-info

Constraints can be specified by specifying the '--constraints' option. If the
application is later scaled out with ` + "`juju add-unit`" + `, provisioned machines
will use the same constraints (unless changed by ` + "`juju set-constraints`" + `).

Resources may be uploaded by specifying the '--resource' option followed by a
name=filepath pair. This option may be repeated more than once to upload more
than one resource.

  juju deploy foo --resource bar=/some/file.tgz --resource baz=./docs/cfg.xml

Where 'bar' and 'baz' are resources named in the metadata for the 'foo' charm.

When using a placement directive to deploy to an existing machine or container
('--to' option), the ` + "`juju status`" + ` command should be used for guidance. A few
placement directives are provider-dependent (e.g.: 'zone').

In more complex scenarios, Juju's network spaces are used to partition the
cloud networking layer into sets of subnets. Instances hosting units inside the
same space can communicate with each other without any firewalls. Traffic
crossing space boundaries could be subject to firewall and access restrictions.
Using spaces as deployment targets, rather than their individual subnets,
allows Juju to perform automatic distribution of units across availability zones
to support high availability for applications. Spaces help isolate applications
and their units, both for security purposes and to manage both traffic
segregation and congestion.

When deploying an application or adding machines, the 'spaces' constraint can
be used to define a comma-delimited list of required and forbidden spaces (the
latter prefixed with "^", similar to the 'tags' constraint).


Examples:
    juju deploy mysql               (deploy to a new machine)
    juju deploy mysql --to 23       (deploy to preexisting machine 23)
    juju deploy mysql --to lxd      (deploy to a new LXD container on a new machine)
    juju deploy mysql --to lxd:25   (deploy to a new LXD container on machine 25)
    juju deploy mysql --to 24/lxd/3 (deploy to LXD container 3 on machine 24)

    juju deploy mysql -n 2 --to 3,lxd:5
    (deploy 2 units, one on machine 3 & one to a new LXD container on machine 5)

    juju deploy mysql -n 3 --to 3
    (deploy 3 units, one on machine 3 & the remaining two on new machines)

    juju deploy mysql -n 5 --constraints mem=8G
    (deploy 5 units to machines with at least 8 GB of memory)

    juju deploy mysql --to zone=us-east-1a
    (provider-dependent; deploy to a specific AZ)

    juju deploy mysql --to host.maas
    (deploy to a specific MAAS node)

    juju deploy haproxy -n 2 --constraints spaces=dmz,^cms,^database
    (deploy 2 units to machines that are in the 'dmz' space but not of
    the 'cmd' or the 'database' spaces)

See also:
    spaces
    config
    add-unit
<<<<<<< HEAD
=======
    config
>>>>>>> 4e9636a1
    set-constraints
    get-constraints
`

// DeployStep is an action that needs to be taken during charm deployment.
type DeployStep interface {

	// Set flags necessary for the deploy step.
	SetFlags(*gnuflag.FlagSet)

	// RunPre runs before the call is made to add the charm to the environment.
	RunPre(MeteredDeployAPI, *httpbakery.Client, *cmd.Context, DeploymentInfo) error

	// RunPost runs after the call is made to add the charm to the environment.
	// The error parameter is used to notify the step of a previously occurred error.
	RunPost(MeteredDeployAPI, *httpbakery.Client, *cmd.Context, DeploymentInfo, error) error
}

// DeploymentInfo is used to maintain all deployment information for
// deployment steps.
type DeploymentInfo struct {
	CharmID         charmstore.CharmID
	ApplicationName string
	ModelUUID       string
	CharmInfo       *apicharms.CharmInfo
}

func (c *DeployCommand) Info() *cmd.Info {
	return &cmd.Info{
		Name:    "deploy",
		Args:    "<charm or bundle> [<application name>]",
		Purpose: "Deploy a new application or bundle.",
		Doc:     deployDoc,
	}
}

var (
	// charmOnlyFlags and bundleOnlyFlags are used to validate flags based on
	// whether we are deploying a charm or a bundle.
	charmOnlyFlags = []string{
		"bind", "config", "constraints", "force", "n", "num-units",
		"series", "to", "resource", "attach-storage",
	}
	bundleOnlyFlags = []string{}
)

func (c *DeployCommand) SetFlags(f *gnuflag.FlagSet) {
	// Keep above charmOnlyFlags and bundleOnlyFlags lists updated when adding
	// new flags.
	c.UnitCommandBase.SetFlags(f)
	c.ModelCommandBase.SetFlags(f)
	f.IntVar(&c.NumUnits, "n", 1, "Number of application units to deploy for principal charms")
	f.StringVar((*string)(&c.Channel), "channel", "", "Channel to use when getting the charm or bundle from the charm store")
	f.Var(&c.Config, "config", "Path to yaml-formatted application config")
	f.StringVar(&c.ConstraintsStr, "constraints", "", "Set application constraints")
	f.StringVar(&c.Series, "series", "", "The series on which to deploy")
	f.BoolVar(&c.Force, "force", false, "Allow a charm to be deployed to a machine running an unsupported series")
	f.Var(storageFlag{&c.Storage, &c.BundleStorage}, "storage", "Charm storage constraints")
	f.Var(stringMap{&c.Resources}, "resource", "Resource to be uploaded to the controller")
	f.StringVar(&c.BindToSpaces, "bind", "", "Configure application endpoint bindings to spaces")

	for _, step := range c.Steps {
		step.SetFlags(f)
	}
	c.flagSet = f
}

func (c *DeployCommand) Init(args []string) error {
	if c.Force && c.Series == "" && c.PlacementSpec == "" {
		return errors.New("--force is only used with --series")
	}
	switch len(args) {
	case 2:
		if !names.IsValidApplication(args[1]) {
			return errors.Errorf("invalid application name %q", args[1])
		}
		c.ApplicationName = args[1]
		fallthrough
	case 1:
		c.CharmOrBundle = args[0]
	case 0:
		return errors.New("no charm or bundle specified")
	default:
		return cmd.CheckEmpty(args[2:])
	}

	if err := c.parseBind(); err != nil {
		return err
	}
	return c.UnitCommandBase.Init(args)
}

type ModelConfigGetter interface {
	ModelGet() (map[string]interface{}, error)
}

var getModelConfig = func(api ModelConfigGetter) (*config.Config, error) {
	// Separated into a variable for easy overrides
	attrs, err := api.ModelGet()
	if err != nil {
		return nil, errors.Wrap(err, errors.New("cannot fetch model settings"))
	}

	return config.New(config.NoDefaults, attrs)
}

func (c *DeployCommand) deployBundle(
	ctx *cmd.Context,
	filePath string,
	data *charm.BundleData,
	channel params.Channel,
	apiRoot DeployAPI,
	bundleStorage map[string]map[string]storage.Constraints,
) error {
	// TODO(ericsnow) Do something with the CS macaroons that were returned?
	if _, err := deployBundle(
		filePath,
		data,
		channel,
		apiRoot,
		ctx,
		bundleStorage,
	); err != nil {
		return errors.Trace(err)
	}
	ctx.Infof("Deploy of bundle completed.")
	return nil
}

func (c *DeployCommand) deployCharm(
	id charmstore.CharmID,
	csMac *macaroon.Macaroon,
	series string,
	ctx *cmd.Context,
	apiRoot DeployAPI,
) (rErr error) {
	charmInfo, err := apiRoot.CharmInfo(id.URL.String())
	if err != nil {
		return err
	}

	if len(c.AttachStorage) > 0 && apiRoot.BestFacadeVersion("Application") < 5 {
		// DeployArgs.AttachStorage is only supported from
		// Application API version 5 and onwards.
		return errors.New("this juju controller does not support --attach-storage")
	}

	numUnits := c.NumUnits
	if charmInfo.Meta.Subordinate {
		if !constraints.IsEmpty(&c.Constraints) {
			return errors.New("cannot use --constraints with subordinate application")
		}
		if numUnits == 1 && c.PlacementSpec == "" {
			numUnits = 0
		} else {
			return errors.New("cannot use --num-units or --to with subordinate application")
		}
	}
	serviceName := c.ApplicationName
	if serviceName == "" {
		serviceName = charmInfo.Meta.Name
	}
	var configYAML []byte
	if c.Config.Path != "" {
		configYAML, err = c.Config.Read(ctx)
		if err != nil {
			return errors.Trace(err)
		}
	}

	bakeryClient, err := c.BakeryClient()
	if err != nil {
		return errors.Trace(err)
	}

	uuid, ok := apiRoot.ModelUUID()
	if !ok {
		return errors.New("API connection is controller-only (should never happen)")
	}

	deployInfo := DeploymentInfo{
		CharmID:         id,
		ApplicationName: serviceName,
		ModelUUID:       uuid,
		CharmInfo:       charmInfo,
	}

	for _, step := range c.Steps {
		err = step.RunPre(apiRoot, bakeryClient, ctx, deployInfo)
		if err != nil {
			return errors.Trace(err)
		}
	}

	defer func() {
		for _, step := range c.Steps {
			err = errors.Trace(step.RunPost(apiRoot, bakeryClient, ctx, deployInfo, rErr))
			if err != nil {
				rErr = err
			}
		}
	}()

	if id.URL != nil && id.URL.Schema != "local" && len(charmInfo.Meta.Terms) > 0 {
		ctx.Infof("Deployment under prior agreement to terms: %s",
			strings.Join(charmInfo.Meta.Terms, " "))
	}

	ids, err := resourceadapters.DeployResources(
		serviceName,
		id,
		csMac,
		c.Resources,
		charmInfo.Meta.Resources,
		apiRoot,
	)
	if err != nil {
		return errors.Trace(err)
	}

	return errors.Trace(apiRoot.Deploy(application.DeployArgs{
		CharmID:          id,
		Cons:             c.Constraints,
		ApplicationName:  serviceName,
		Series:           series,
		NumUnits:         numUnits,
		ConfigYAML:       string(configYAML),
		Placement:        c.Placement,
		Storage:          c.Storage,
		AttachStorage:    c.AttachStorage,
		Resources:        ids,
		EndpointBindings: c.Bindings,
	}))
}

const parseBindErrorPrefix = "--bind must be in the form '[<default-space>] [<endpoint-name>=<space> ...]'. "

// parseBind parses the --bind option. Valid forms are:
// * relation-name=space-name
// * extra-binding-name=space-name
// * space-name (equivalent to binding all endpoints to the same space, i.e. application-default)
// * The above in a space separated list to specify multiple bindings,
//   e.g. "rel1=space1 ext1=space2 space3"
func (c *DeployCommand) parseBind() error {
	bindings := make(map[string]string)
	if c.BindToSpaces == "" {
		return nil
	}

	for _, s := range strings.Split(c.BindToSpaces, " ") {
		s = strings.TrimSpace(s)
		if s == "" {
			continue
		}

		v := strings.Split(s, "=")
		var endpoint, space string
		switch len(v) {
		case 1:
			endpoint = ""
			space = v[0]
		case 2:
			if v[0] == "" {
				return errors.New(parseBindErrorPrefix + "Found = without endpoint name. Use a lone space name to set the default.")
			}
			endpoint = v[0]
			space = v[1]
		default:
			return errors.New(parseBindErrorPrefix + "Found multiple = in binding. Did you forget to space-separate the binding list?")
		}

		if !names.IsValidSpace(space) {
			return errors.New(parseBindErrorPrefix + "Space name invalid.")
		}
		bindings[endpoint] = space
	}
	c.Bindings = bindings
	return nil
}

func (c *DeployCommand) Run(ctx *cmd.Context) error {
	var err error
	c.Constraints, err = common.ParseConstraints(ctx, c.ConstraintsStr)
	if err != nil {
		return err
	}
	apiRoot, err := c.NewAPIRoot()
	if err != nil {
		return errors.Trace(err)
	}
	defer apiRoot.Close()

	deploy, err := findDeployerFIFO(
		c.maybeReadLocalBundle,
		func() (deployFn, error) { return c.maybeReadLocalCharm(apiRoot) },
		c.maybePredeployedLocalCharm,
		c.maybeReadCharmstoreBundleFn(apiRoot),
		c.charmStoreCharm, // This always returns a deployer
	)
	if err != nil {
		return errors.Trace(err)
	}

	return block.ProcessBlockedError(deploy(ctx, apiRoot), block.BlockChange)
}

func findDeployerFIFO(maybeDeployers ...func() (deployFn, error)) (deployFn, error) {
	for _, d := range maybeDeployers {
		if deploy, err := d(); err != nil {
			return nil, errors.Trace(err)
		} else if deploy != nil {
			return deploy, nil
		}
	}
	return nil, errors.NotFoundf("suitable deployer")
}

type deployFn func(*cmd.Context, DeployAPI) error

func (c *DeployCommand) validateBundleFlags() error {
	if flags := getFlags(c.flagSet, charmOnlyFlags); len(flags) > 0 {
		return errors.Errorf("Flags provided but not supported when deploying a bundle: %s.", strings.Join(flags, ", "))
	}
	return nil
}

func (c *DeployCommand) validateCharmFlags() error {
	if flags := getFlags(c.flagSet, bundleOnlyFlags); len(flags) > 0 {
		return errors.Errorf("Flags provided but not supported when deploying a charm: %s.", strings.Join(flags, ", "))
	}
	return nil
}

func (c *DeployCommand) maybePredeployedLocalCharm() (deployFn, error) {
	// If the charm's schema is local, we should definitively attempt
	// to deploy a charm that's already deployed in the
	// environment.
	userCharmURL, err := charm.ParseURL(c.CharmOrBundle)
	if err != nil {
		return nil, errors.Trace(err)
	} else if userCharmURL.Schema != "local" {
		logger.Debugf("cannot interpret as a redeployment of a local charm from the controller")
		return nil, nil
	}

	return func(ctx *cmd.Context, api DeployAPI) error {
		formattedCharmURL := userCharmURL.String()
		ctx.Infof("Located charm %q.", formattedCharmURL)
		ctx.Infof("Deploying charm %q.", formattedCharmURL)
		return errors.Trace(c.deployCharm(
			charmstore.CharmID{URL: userCharmURL},
			(*macaroon.Macaroon)(nil),
			userCharmURL.Series,
			ctx,
			api,
		))
	}, nil
}

func (c *DeployCommand) maybeReadLocalBundle() (deployFn, error) {
	bundleFile := c.CharmOrBundle
	var (
		bundleFilePath                string
		resolveRelativeBundleFilePath bool
	)

	bundleData, err := charmrepo.ReadBundleFile(bundleFile)
	if err != nil {
		// We may have been given a local bundle archive or exploded directory.
		bundle, url, pathErr := charmrepo.NewBundleAtPath(bundleFile)
		if charmrepo.IsInvalidPathError(pathErr) {
			return nil, errors.Errorf(""+
				"The charm or bundle %q is ambiguous.\n"+
				"To deploy a local charm or bundle, run `juju deploy ./%[1]s`.\n"+
				"To deploy a charm or bundle from the store, run `juju deploy cs:%[1]s`.",
				c.CharmOrBundle,
			)
		}
		if pathErr != nil {
			// If the bundle files existed but we couldn't read them,
			// then return that error rather than trying to interpret
			// as a charm.
			if info, statErr := os.Stat(c.CharmOrBundle); statErr == nil {
				if info.IsDir() {
					if _, ok := pathErr.(*charmrepo.NotFoundError); !ok {
						return nil, pathErr
					}
				}
			}

			logger.Debugf("cannot interpret as local bundle: %v", err)
			return nil, nil
		}

		bundleData = bundle.Data()
		bundleFile = url.String()
		if info, err := os.Stat(bundleFile); err == nil && info.IsDir() {
			bundleFilePath = bundleFile
		}
	} else {
		resolveRelativeBundleFilePath = true
	}

	if err := c.validateBundleFlags(); err != nil {
		return nil, errors.Trace(err)
	}

	return func(ctx *cmd.Context, apiRoot DeployAPI) error {
		// For local bundles, we extract the local path of the bundle
		// directory.
		if resolveRelativeBundleFilePath {
			bundleFilePath = filepath.Dir(ctx.AbsPath(bundleFile))
		}

		return errors.Trace(c.deployBundle(
			ctx,
			bundleFilePath,
			bundleData,
			c.Channel,
			apiRoot,
			c.BundleStorage,
		))
	}, nil
}

func (c *DeployCommand) maybeReadLocalCharm(apiRoot DeployAPI) (deployFn, error) {
	// NOTE: Here we select the series using the algorithm defined by
	// `seriesSelector.CharmSeries`. This serves to override the algorithm found in
	// `charmrepo.NewCharmAtPath` which is outdated (but must still be
	// called since the code is coupled with path interpretation logic which
	// cannot easily be factored out).

	// NOTE: Reading the charm here is only meant to aid in inferring the correct
	// series, if this fails we fall back to the argument series. If reading
	// the charm fails here it will also fail below (the charm is read again
	// below) where it is handled properly. This is just an expedient to get
	// the correct series. A proper refactoring of the charmrepo package is
	// needed for a more elegant fix.

	ch, err := charm.ReadCharm(c.CharmOrBundle)
	series := c.Series
	if err == nil {
		modelCfg, err := getModelConfig(apiRoot)
		if err != nil {
			return nil, errors.Trace(err)
		}

		seriesSelector := seriesSelector{
			seriesFlag:      series,
			supportedSeries: ch.Meta().Series,
			force:           c.Force,
			conf:            modelCfg,
			fromBundle:      false,
		}

		series, err = seriesSelector.charmSeries()
		if err != nil {
			return nil, errors.Trace(err)
		}
	}

	// Charm may have been supplied via a path reference.
	ch, curl, err := charmrepo.NewCharmAtPathForceSeries(c.CharmOrBundle, series, c.Force)
	// We check for several types of known error which indicate
	// that the supplied reference was indeed a path but there was
	// an issue reading the charm located there.
	if charm.IsMissingSeriesError(err) {
		return nil, err
	} else if charm.IsUnsupportedSeriesError(err) {
		return nil, errors.Trace(err)
	} else if errors.Cause(err) == zip.ErrFormat {
		return nil, errors.Errorf("invalid charm or bundle provided at %q", c.CharmOrBundle)
	} else if _, ok := err.(*charmrepo.NotFoundError); ok {
		return nil, errors.Wrap(err, errors.NotFoundf("charm or bundle at %q", c.CharmOrBundle))
	} else if err != nil && err != os.ErrNotExist {
		// If we get a "not exists" error then we attempt to interpret
		// the supplied charm reference as a URL elsewhere, otherwise
		// we return the error.
		return nil, errors.Trace(err)
	} else if err != nil {
		logger.Debugf("cannot interpret as local charm: %v", err)
		return nil, nil
	}

	return func(ctx *cmd.Context, apiRoot DeployAPI) error {
		if curl, err = apiRoot.AddLocalCharm(curl, ch); err != nil {
			return errors.Trace(err)
		}

		id := charmstore.CharmID{
			URL: curl,
			// Local charms don't need a channel.
		}

		ctx.Infof("Deploying charm %q.", curl.String())
		return errors.Trace(c.deployCharm(
			id,
			(*macaroon.Macaroon)(nil), // local charms don't need one.
			curl.Series,
			ctx,
			apiRoot,
		))
	}, nil
}

func (c *DeployCommand) maybeReadCharmstoreBundleFn(apiRoot DeployAPI) func() (deployFn, error) {
	return func() (deployFn, error) {
		userRequestedURL, err := charm.ParseURL(c.CharmOrBundle)
		if err != nil {
			return nil, errors.Trace(err)
		}

		modelCfg, err := getModelConfig(apiRoot)
		if err != nil {
			return nil, errors.Trace(err)
		}

		// Charm or bundle has been supplied as a URL so we resolve and
		// deploy using the store.
		storeCharmOrBundleURL, channel, _, err := apiRoot.Resolve(modelCfg, userRequestedURL)
		if charm.IsUnsupportedSeriesError(err) {
			return nil, errors.Errorf("%v. Use --force to deploy the charm anyway.", err)
		} else if err != nil {
			return nil, errors.Trace(err)
		} else if storeCharmOrBundleURL.Series != "bundle" {
			logger.Debugf(
				`cannot interpret as charmstore bundle: %v (series) != "bundle"`,
				storeCharmOrBundleURL.Series,
			)
			return nil, nil
		}

		if err := c.validateBundleFlags(); err != nil {
			return nil, errors.Trace(err)
		}

		return func(ctx *cmd.Context, apiRoot DeployAPI) error {
			bundle, err := apiRoot.GetBundle(storeCharmOrBundleURL)
			if err != nil {
				return errors.Trace(err)
			}
			ctx.Infof("Located bundle %q", storeCharmOrBundleURL)
			data := bundle.Data()

			return errors.Trace(c.deployBundle(
				ctx,
				"", // filepath
				data,
				channel,
				apiRoot,
				c.BundleStorage,
			))
		}, nil
	}
}

func (c *DeployCommand) charmStoreCharm() (deployFn, error) {
	userRequestedURL, err := charm.ParseURL(c.CharmOrBundle)
	if err != nil {
		return nil, errors.Trace(err)
	}

	return func(ctx *cmd.Context, apiRoot DeployAPI) error {
		// resolver.resolve potentially updates the series of anything
		// passed in. Store this for use in seriesSelector.
		userRequestedSeries := userRequestedURL.Series

		modelCfg, err := getModelConfig(apiRoot)
		if err != nil {
			return errors.Trace(err)
		}

		// Charm or bundle has been supplied as a URL so we resolve and deploy using the store.
		storeCharmOrBundleURL, channel, supportedSeries, err := apiRoot.Resolve(modelCfg, userRequestedURL)
		if charm.IsUnsupportedSeriesError(err) {
			return errors.Errorf("%v. Use --force to deploy the charm anyway.", err)
		} else if err != nil {
			return errors.Trace(err)
		}

		if err := c.validateCharmFlags(); err != nil {
			return errors.Trace(err)
		}

		selector := seriesSelector{
			charmURLSeries:  userRequestedSeries,
			seriesFlag:      c.Series,
			supportedSeries: supportedSeries,
			force:           c.Force,
			conf:            modelCfg,
			fromBundle:      false,
		}

		// Get the series to use.
		series, err := selector.charmSeries()
		if charm.IsUnsupportedSeriesError(err) {
			return errors.Errorf("%v. Use --force to deploy the charm anyway.", err)
		}

		// Store the charm in the controller
		curl, csMac, err := addCharmFromURL(apiRoot, storeCharmOrBundleURL, channel)
		if err != nil {
			if termErr, ok := errors.Cause(err).(*common.TermsRequiredError); ok {
				return errors.Trace(termErr.UserErr())
			}
			return errors.Annotatef(err, "storing charm for URL %q", storeCharmOrBundleURL)
		}

		formattedCharmURL := curl.String()
		ctx.Infof("Located charm %q.", formattedCharmURL)
		ctx.Infof("Deploying charm %q.", formattedCharmURL)
		id := charmstore.CharmID{
			URL:     curl,
			Channel: channel,
		}
		return errors.Trace(c.deployCharm(
			id,
			csMac,
			series,
			ctx,
			apiRoot,
		))
	}, nil
}

// getFlags returns the flags with the given names. Only flags that are set and
// whose name is included in flagNames are included.
func getFlags(flagSet *gnuflag.FlagSet, flagNames []string) []string {
	flags := make([]string, 0, flagSet.NFlag())
	flagSet.Visit(func(flag *gnuflag.Flag) {
		for _, name := range flagNames {
			if flag.Name == name {
				flags = append(flags, flagWithMinus(name))
			}
		}
	})
	return flags
}

func flagWithMinus(name string) string {
	if len(name) > 1 {
		return "--" + name
	}
	return "-" + name
}<|MERGE_RESOLUTION|>--- conflicted
+++ resolved
@@ -401,15 +401,11 @@
     the 'cmd' or the 'database' spaces)
 
 See also:
-    spaces
+    add-unit
     config
-    add-unit
-<<<<<<< HEAD
-=======
-    config
->>>>>>> 4e9636a1
     set-constraints
     get-constraints
+    spaces
 `
 
 // DeployStep is an action that needs to be taken during charm deployment.
