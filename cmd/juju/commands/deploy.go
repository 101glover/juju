--- conflicted
+++ resolved
@@ -27,25 +27,14 @@
 type DeployCommand struct {
 	envcmd.EnvCommandBase
 	service.UnitCommandBase
-<<<<<<< HEAD
 	CharmOrBundle string
 	ServiceName   string
 	Config        cmd.FileVar
 	Constraints   constraints.Value
-	Networks      string
+	Networks      string // TODO(dimitern): Drop this in a follow-up and fix docs.
 	BumpRevision  bool   // Remove this once the 1.16 support is dropped.
 	RepoPath      string // defaults to JUJU_REPOSITORY
 	RegisterURL   string
-=======
-	CharmName    string
-	ServiceName  string
-	Config       cmd.FileVar
-	Constraints  constraints.Value
-	Networks     string // TODO(dimitern): Drop this in a follow-up and fix docs.
-	BumpRevision bool   // Remove this once the 1.16 support is dropped.
-	RepoPath     string // defaults to JUJU_REPOSITORY
-	RegisterURL  string
->>>>>>> 562a22ce
 
 	// TODO(axw) move this to UnitCommandBase once we support --storage
 	// on add-unit too.
