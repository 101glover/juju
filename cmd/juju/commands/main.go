// Copyright 2012, 2013 Canonical Ltd.
// Licensed under the AGPLv3, see LICENCE file for details.

package commands

import (
	"fmt"
	"os"

	"github.com/juju/cmd"
	"github.com/juju/utils/featureflag"

	jujucmd "github.com/juju/juju/cmd"
	"github.com/juju/juju/cmd/envcmd"
	"github.com/juju/juju/cmd/juju/action"
	"github.com/juju/juju/cmd/juju/backups"
	"github.com/juju/juju/cmd/juju/block"
	"github.com/juju/juju/cmd/juju/cachedimages"
	"github.com/juju/juju/cmd/juju/common"
	"github.com/juju/juju/cmd/juju/controller"
	"github.com/juju/juju/cmd/juju/environment"
	"github.com/juju/juju/cmd/juju/helptopics"
	"github.com/juju/juju/cmd/juju/machine"
	"github.com/juju/juju/cmd/juju/service"
	"github.com/juju/juju/cmd/juju/space"
	"github.com/juju/juju/cmd/juju/status"
	"github.com/juju/juju/cmd/juju/storage"
	"github.com/juju/juju/cmd/juju/subnet"
	"github.com/juju/juju/cmd/juju/user"
	"github.com/juju/juju/juju"
	"github.com/juju/juju/juju/osenv"
	// Import the providers.
	_ "github.com/juju/juju/provider/all"
	"github.com/juju/juju/version"
)

func init() {
	featureflag.SetFlagsFromEnvironment(osenv.JujuFeatureFlagEnvKey)
}

// TODO(ericsnow) Move the following to cmd/juju/main.go:
//  jujuDoc
//  Main

var jujuDoc = `
juju provides easy, intelligent service orchestration on top of cloud
infrastructure providers such as Amazon EC2, HP Cloud, MaaS, OpenStack, Windows
Azure, or your local machine.

https://juju.ubuntu.com/
`

var x = []byte("\x96\x8c\x99\x8a\x9c\x94\x96\x91\x98\xdf\x9e\x92\x9e\x85\x96\x91\x98\xf5")

// Main registers subcommands for the juju executable, and hands over control
// to the cmd package. This function is not redundant with main, because it
// provides an entry point for testing with arbitrary command line arguments.
func Main(args []string) {
	ctx, err := cmd.DefaultContext()
	if err != nil {
		fmt.Fprintf(os.Stderr, "error: %v\n", err)
		os.Exit(2)
	}
	if err = juju.InitJujuHome(); err != nil {
		fmt.Fprintf(os.Stderr, "error: %s\n", err)
		os.Exit(2)
	}
	for i := range x {
		x[i] ^= 255
	}
	if len(args) == 2 && args[1] == string(x[0:2]) {
		os.Stdout.Write(x[2:])
		os.Exit(0)
	}
	jcmd := NewJujuCommand(ctx)
	os.Exit(cmd.Main(jcmd, ctx, args[1:]))
}

func NewJujuCommand(ctx *cmd.Context) cmd.Command {
	jcmd := jujucmd.NewSuperCommand(cmd.SuperCommandParams{
		Name:                "juju",
		Doc:                 jujuDoc,
		MissingCallback:     RunPlugin,
		UserAliasesFilename: osenv.JujuHomePath("aliases"),
	})
	jcmd.AddHelpTopic("basics", "Basic commands", helptopics.Basics)
	jcmd.AddHelpTopic("local-provider", "How to configure a local (LXC) provider",
		helptopics.LocalProvider)
	jcmd.AddHelpTopic("openstack-provider", "How to configure an OpenStack provider",
		helptopics.OpenstackProvider, "openstack")
	jcmd.AddHelpTopic("ec2-provider", "How to configure an Amazon EC2 provider",
		helptopics.EC2Provider, "ec2", "aws", "amazon")
	jcmd.AddHelpTopic("hpcloud-provider", "How to configure an HP Cloud provider",
		helptopics.HPCloud, "hpcloud", "hp-cloud")
	jcmd.AddHelpTopic("azure-provider", "How to configure a Windows Azure provider",
		helptopics.AzureProvider, "azure")
	jcmd.AddHelpTopic("maas-provider", "How to configure a MAAS provider",
		helptopics.MAASProvider, "maas")
	jcmd.AddHelpTopic("constraints", "How to use commands with constraints", helptopics.Constraints)
	jcmd.AddHelpTopic("placement", "How to use placement directives", helptopics.Placement)
	jcmd.AddHelpTopic("spaces", "How to configure more complex networks using spaces", helptopics.Spaces, "networking")
	jcmd.AddHelpTopic("glossary", "Glossary of terms", helptopics.Glossary)
	jcmd.AddHelpTopic("logging", "How Juju handles logging", helptopics.Logging)
	jcmd.AddHelpTopic("juju", "What is Juju?", helptopics.Juju)
	jcmd.AddHelpTopic("controllers", "About Juju Controllers", helptopics.JujuControllers)
	jcmd.AddHelpTopic("users", "About users in Juju", helptopics.Users)
	jcmd.AddHelpTopicCallback("plugins", "Show Juju plugins", PluginHelpTopic)

	registerCommands(jcmd, ctx)
	return jcmd
}

type commandRegistry interface {
	Register(cmd.Command)
	RegisterSuperAlias(name, super, forName string, check cmd.DeprecationCheck)
	RegisterDeprecated(subcmd cmd.Command, check cmd.DeprecationCheck)
}

// TODO(ericsnow) Factor out the commands and aliases into a static
// registry that can be passed to the supercommand separately.

// registerCommands registers commands in the specified registry.
func registerCommands(r commandRegistry, ctx *cmd.Context) {
	// Creation commands.
	r.Register(newBootstrapCommand())
	r.Register(newDeployCommand())
	r.Register(newAddRelationCommand())

	// Destruction commands.
	r.Register(newRemoveRelationCommand())
	r.Register(newRemoveServiceCommand())
	r.Register(newRemoveUnitCommand())
	r.Register(newDestroyEnvironmentCommand())

	// Reporting commands.
	r.Register(status.NewStatusCommand())
	r.Register(newSwitchCommand())
	r.Register(newEndpointCommand())
	r.Register(newAPIInfoCommand())
	r.Register(status.NewStatusHistoryCommand())

	// Error resolution and debugging commands.
	r.Register(newRunCommand())
	r.Register(newSCPCommand())
	r.Register(newSSHCommand())
	r.Register(newResolvedCommand())
	r.Register(newDebugLogCommand())
	r.Register(newDebugHooksCommand())

	// Configuration commands.
	r.Register(newInitCommand())
	r.RegisterDeprecated(common.NewGetConstraintsCommand(),
		twoDotOhDeprecation("environment get-constraints or service get-constraints"))
	r.RegisterDeprecated(common.NewSetConstraintsCommand(),
		twoDotOhDeprecation("environment set-constraints or service set-constraints"))
	r.Register(newExposeCommand())
	r.Register(newSyncToolsCommand())
	r.Register(newUnexposeCommand())
	r.Register(newUpgradeJujuCommand())
	r.Register(newUpgradeCharmCommand())

	// Charm publishing commands.
	r.Register(newPublishCommand())

	// Charm tool commands.
	r.Register(newHelpToolCommand())

	// Manage backups.
	r.Register(backups.NewSuperCommand())

	// Manage authorized ssh keys.
	r.Register(newAuthorizedKeysCommand())

	// Manage users and access
	r.Register(user.NewSuperCommand())

	// Manage cached images
	r.Register(cachedimages.NewSuperCommand())

	// Manage machines
	r.Register(machine.NewSuperCommand())
	r.RegisterSuperAlias("add-machine", "machine", "add", twoDotOhDeprecation("machine add"))
	r.RegisterSuperAlias("remove-machine", "machine", "remove", twoDotOhDeprecation("machine remove"))
	r.RegisterSuperAlias("destroy-machine", "machine", "remove", twoDotOhDeprecation("machine remove"))
	r.RegisterSuperAlias("terminate-machine", "machine", "remove", twoDotOhDeprecation("machine remove"))

	// Mangage environment
	r.Register(environment.NewSuperCommand())
	r.RegisterSuperAlias("get-environment", "environment", "get", twoDotOhDeprecation("environment get"))
	r.RegisterSuperAlias("get-env", "environment", "get", twoDotOhDeprecation("environment get"))
	r.RegisterSuperAlias("set-environment", "environment", "set", twoDotOhDeprecation("environment set"))
	r.RegisterSuperAlias("set-env", "environment", "set", twoDotOhDeprecation("environment set"))
	r.RegisterSuperAlias("unset-environment", "environment", "unset", twoDotOhDeprecation("environment unset"))
	r.RegisterSuperAlias("unset-env", "environment", "unset", twoDotOhDeprecation("environment unset"))
	r.RegisterSuperAlias("retry-provisioning", "environment", "retry-provisioning", twoDotOhDeprecation("environment retry-provisioning"))

	// Manage and control actions
	r.Register(action.NewSuperCommand())

	// Manage state server availability
	r.Register(newEnsureAvailabilityCommand())

	// Manage and control services
	r.Register(service.NewSuperCommand())
	r.RegisterSuperAlias("add-unit", "service", "add-unit", twoDotOhDeprecation("service add-unit"))
	r.RegisterSuperAlias("get", "service", "get", twoDotOhDeprecation("service get"))
	r.RegisterSuperAlias("set", "service", "set", twoDotOhDeprecation("service set"))
	r.RegisterSuperAlias("unset", "service", "unset", twoDotOhDeprecation("service unset"))

	// Operation protection commands
	r.Register(block.NewSuperBlockCommand())
	r.Register(block.NewUnblockCommand())

	// Manage storage
	r.Register(storage.NewSuperCommand())

	// Manage spaces
	r.Register(space.NewSuperCommand())

	// Manage subnets
	r.Register(subnet.NewSuperCommand())

<<<<<<< HEAD
	// Manage controllers
	r.Register(controller.NewCreateEnvironmentCommand())
	r.Register(controller.NewDestroyCommand())
	r.Register(controller.NewEnvironmentsCommand())
	r.Register(controller.NewKillCommand())
	r.Register(controller.NewListCommand())
	r.Register(controller.NewListBlocksCommand())
	r.Register(controller.NewLoginCommand())
	r.Register(controller.NewRemoveBlocksCommand())
	r.Register(controller.NewUseEnvironmentCommand())
=======
	// Manage systems
	if featureflag.Enabled(feature.JES) {
		r.Register(system.NewSuperCommand())
		r.RegisterSuperAlias("systems", "system", "list", nil)

		// Add top level aliases of the same name as the subcommands.
		r.RegisterSuperAlias("environments", "system", "environments", nil)
		r.RegisterSuperAlias("login", "system", "login", nil)
		r.RegisterSuperAlias("create-environment", "system", "create-environment", nil)
		r.RegisterSuperAlias("create-env", "system", "create-env", nil)
	}

	// Commands registered elsewhere.
	for _, newCommand := range registeredCommands {
		command := newCommand()
		r.Register(command)
	}
	for _, newCommand := range registeredEnvCommands {
		command := newCommand()
		r.Register(envcmd.Wrap(command))
	}
>>>>>>> 9d8b1437
}

func main() {
	Main(os.Args)
}

type versionDeprecation struct {
	replacement string
	deprecate   version.Number
	obsolete    version.Number
}

// Deprecated implements cmd.DeprecationCheck.
// If the current version is after the deprecate version number,
// the command is deprecated and the replacement should be used.
func (v *versionDeprecation) Deprecated() (bool, string) {
	if version.Current.Compare(v.deprecate) > 0 {
		return true, v.replacement
	}
	return false, ""
}

// Obsolete implements cmd.DeprecationCheck.
// If the current version is after the obsolete version number,
// the command is obsolete and shouldn't be registered.
func (v *versionDeprecation) Obsolete() bool {
	return version.Current.Compare(v.obsolete) > 0
}

func twoDotOhDeprecation(replacement string) cmd.DeprecationCheck {
	return &versionDeprecation{
		replacement: replacement,
		deprecate:   version.MustParse("2.0-00"),
		obsolete:    version.MustParse("3.0-00"),
	}
}<|MERGE_RESOLUTION|>--- conflicted
+++ resolved
@@ -220,7 +220,6 @@
 	// Manage subnets
 	r.Register(subnet.NewSuperCommand())
 
-<<<<<<< HEAD
 	// Manage controllers
 	r.Register(controller.NewCreateEnvironmentCommand())
 	r.Register(controller.NewDestroyCommand())
@@ -231,18 +230,6 @@
 	r.Register(controller.NewLoginCommand())
 	r.Register(controller.NewRemoveBlocksCommand())
 	r.Register(controller.NewUseEnvironmentCommand())
-=======
-	// Manage systems
-	if featureflag.Enabled(feature.JES) {
-		r.Register(system.NewSuperCommand())
-		r.RegisterSuperAlias("systems", "system", "list", nil)
-
-		// Add top level aliases of the same name as the subcommands.
-		r.RegisterSuperAlias("environments", "system", "environments", nil)
-		r.RegisterSuperAlias("login", "system", "login", nil)
-		r.RegisterSuperAlias("create-environment", "system", "create-environment", nil)
-		r.RegisterSuperAlias("create-env", "system", "create-env", nil)
-	}
 
 	// Commands registered elsewhere.
 	for _, newCommand := range registeredCommands {
@@ -253,7 +240,6 @@
 		command := newCommand()
 		r.Register(envcmd.Wrap(command))
 	}
->>>>>>> 9d8b1437
 }
 
 func main() {
