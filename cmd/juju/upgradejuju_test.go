--- conflicted
+++ resolved
@@ -279,16 +279,10 @@
 }
 
 // mockUploadTools simulates the effect of tools.Upload, but skips the time-
-<<<<<<< HEAD
-// consuming build from source. TODO(fwereade) better factor environs/tools
-// such that build logic is exposed and can itself be neatly mocked?
-func mockUploadTools(putter tools.URLPutter, forceVersion *version.Number, series ...string) (*state.Tools, error) {
-=======
 // consuming build from source.
 // TODO(fwereade) better factor environs/tools such that build logic is
 // exposed and can itself be neatly mocked?
-func mockUploadTools(putter tools.URLPutter, forceVersion *version.Number, fakeSeries ...string) (*state.Tools, error) {
->>>>>>> 47a78669
+func mockUploadTools(putter tools.URLPutter, forceVersion *version.Number, series ...string) (*state.Tools, error) {
 	storage := putter.(environs.Storage)
 	vers := version.Current
 	if forceVersion != nil {
