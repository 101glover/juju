// Copyright 2015 Canonical Ltd.
// Licensed under the AGPLv3, see LICENCE file for details.

package modelcmd

import (
	"net/http"

	"github.com/juju/cmd"
	"github.com/juju/errors"
	"gopkg.in/macaroon-bakery.v1/httpbakery"
	"launchpad.net/gnuflag"

	"github.com/juju/juju/api"
	"github.com/juju/juju/api/base"
	"github.com/juju/juju/api/modelmanager"
	"github.com/juju/juju/cloud"
	"github.com/juju/juju/environs"
	"github.com/juju/juju/environs/config"
	"github.com/juju/juju/juju"
	"github.com/juju/juju/jujuclient"
)

var errNoNameSpecified = errors.New("no name specified")

// CommandBase extends cmd.Command with a closeContext method.
// It is implicitly implemented by any type that embeds JujuCommandBase.
type CommandBase interface {
	cmd.Command

	// closeContext closes the command's API context.
	closeContext()
	setCmdContext(*cmd.Context)
}

// ModelAPI provides access to the model client facade methods.
type ModelAPI interface {
	ListModels(user string) ([]base.UserModel, error)
	Close() error
}

// JujuCommandBase is a convenience type for embedding that need
// an API connection.
type JujuCommandBase struct {
	cmd.CommandBase
	cmdContext *cmd.Context
	apiContext *APIContext
	modelApi   ModelAPI
}

// closeContext closes the command's API context
// if it has actually been created.
func (c *JujuCommandBase) closeContext() {
	if c.apiContext != nil {
		if err := c.apiContext.Close(); err != nil {
			logger.Errorf("%v", err)
		}
	}
}

// SetModelApi sets the api used to access model information.
func (c *JujuCommandBase) SetModelApi(api ModelAPI) {
	c.modelApi = api
}

func (c *JujuCommandBase) modelAPI(store jujuclient.ClientStore, controllerName, accountName string) (ModelAPI, error) {
	if c.modelApi != nil {
		return c.modelApi, nil
	}
	conn, err := c.NewAPIRoot(store, controllerName, accountName, "")
	if err != nil {
		return nil, errors.Trace(err)
	}
	c.modelApi = modelmanager.NewClient(conn)
	return c.modelApi, nil
}

// NewAPIRoot returns a new connection to the API server for the given
// model or controller.
func (c *JujuCommandBase) NewAPIRoot(
	store jujuclient.ClientStore,
	controllerName, accountName, modelName string,
) (api.Connection, error) {
	params, err := c.NewAPIConnectionParams(
		store, controllerName, accountName, modelName,
	)
	if err != nil {
		return nil, errors.Trace(err)
	}
<<<<<<< HEAD
	return juju.NewAPIConnection(params)
}

// NewAPIConnectionParams returns a juju.NewAPIConnectionParams with the
// given arguments such that a call to juju.NewAPIConnection with the
// result behaves the same as a call to JujuCommandBase.NewAPIRoot with
// the same arguments.
func (c *JujuCommandBase) NewAPIConnectionParams(
	store jujuclient.ClientStore,
	controllerName, accountName, modelName string,
) (juju.NewAPIConnectionParams, error) {
	if err := c.initAPIContext(); err != nil {
		return juju.NewAPIConnectionParams{}, errors.Trace(err)
	}
	return c.apiContext.newAPIConnectionParams(store, controllerName, accountName, modelName)
=======
	return c.newAPIRoot(store, controllerName, accountName, modelName)
>>>>>>> e9f2fabc
}

// HTTPClient returns an http.Client that contains the loaded
// persistent cookie jar. Note that this client is not good for
// connecting to the Juju API itself because it does not
// have the correct TLS setup - use api.Connection.HTTPClient
// for that.
func (c *JujuCommandBase) HTTPClient() (*http.Client, error) {
	if err := c.initAPIContext(); err != nil {
		return nil, errors.Trace(err)
	}
	return c.apiContext.BakeryClient.Client, nil
}

// BakeryClient returns a macaroon bakery client that
// uses the same HTTP client returned by HTTPClient.
func (c *JujuCommandBase) BakeryClient() (*httpbakery.Client, error) {
	if err := c.initAPIContext(); err != nil {
		return nil, errors.Trace(err)
	}
	return c.apiContext.BakeryClient, nil
}

// APIOpen establishes a connection to the API server using the
// the given api.Info and api.DialOpts.
func (c *JujuCommandBase) APIOpen(info *api.Info, opts api.DialOpts) (api.Connection, error) {
	if err := c.initAPIContext(); err != nil {
		return nil, errors.Trace(err)
	}
	return c.apiOpen(info, opts)
}

// RefreshModels refreshes the local models cache for the current user
// on the specified controller.
func (c *JujuCommandBase) RefreshModels(store jujuclient.ClientStore, controllerName, accountName string) error {
	accountDetails, err := store.AccountByName(controllerName, accountName)
	if err != nil {
		return errors.Trace(err)
	}

	modelManager, err := c.modelAPI(store, controllerName, accountName)
	if err != nil {
		return errors.Trace(err)
	}
	defer modelManager.Close()

	models, err := modelManager.ListModels(accountDetails.User)
	if err != nil {
		return errors.Trace(err)
	}
	for _, model := range models {
		modelDetails := jujuclient.ModelDetails{model.UUID}
		if err := store.UpdateModel(controllerName, accountName, model.Name, modelDetails); err != nil {
			return errors.Trace(err)
		}
	}
	return nil
}

// initAPIContext lazily initializes c.apiContext. Doing this lazily means that
// we avoid unnecessarily loading and saving the cookies
// when a command does not actually make an API connection.
func (c *JujuCommandBase) initAPIContext() error {
	if c.apiContext != nil {
		return nil
	}
	apiContext, err := NewAPIContext(c.cmdContext)
	if err != nil {
		return errors.Trace(err)
	}
	c.apiContext = apiContext
	return nil
}

func (c *JujuCommandBase) setCmdContext(ctx *cmd.Context) {
	c.cmdContext = ctx
}

// apiOpen establishes a connection to the API server using the
// the give api.Info and api.DialOpts.
func (c *JujuCommandBase) apiOpen(info *api.Info, opts api.DialOpts) (api.Connection, error) {
	return api.Open(info, opts)
}

// newAPIRoot establishes a connection to the API server for
// the named system or model.
func (c *JujuCommandBase) newAPIRoot(store jujuclient.ClientStore, controllerName, accountName, modelName string) (api.Connection, error) {
	if controllerName == "" {
		return nil, errors.Trace(errNoNameSpecified)
	}
	return juju.NewAPIConnection(store, controllerName, accountName, modelName, c.apiContext.BakeryClient)
}

// WrapBase wraps the specified CommandBase, returning a Command
// that proxies to each of the CommandBase methods.
func WrapBase(c CommandBase) cmd.Command {
	return &baseCommandWrapper{
		CommandBase: c,
	}
}

type baseCommandWrapper struct {
	CommandBase
}

// Run implements Command.Run.
func (w *baseCommandWrapper) Run(ctx *cmd.Context) error {
	defer w.closeContext()
	return w.CommandBase.Run(ctx)
}

// SetFlags implements Command.SetFlags.
func (w *baseCommandWrapper) SetFlags(f *gnuflag.FlagSet) {
	w.CommandBase.SetFlags(f)
}

// Init implements Command.Init.
func (w *baseCommandWrapper) Init(args []string) error {
	return w.CommandBase.Init(args)
<<<<<<< HEAD
}

// cookieFile returns the path to the cookie used to store authorization
// macaroons. The returned value can be overridden by setting the
// JUJU_COOKIEFILE or GO_COOKIEFILE environment variables.
func cookieFile() string {
	if file := os.Getenv("JUJU_COOKIEFILE"); file != "" {
		return file
	}
	return cookiejar.DefaultCookieFile()
}

func (c *JujuCommandBase) setVisitWebPage(f func(*url.URL) error) {
	c.visitWebPage = f
}

// newAPIContext returns a new api context, which should be closed
// when done with.
func newAPIContext(f func(*url.URL) error) (*apiContext, error) {
	jar, err := cookiejar.New(&cookiejar.Options{
		Filename: cookieFile(),
	})
	if err != nil {
		return nil, errors.Trace(err)
	}
	client := httpbakery.NewClient()
	client.Jar = jar
	client.VisitWebPage = f

	return &apiContext{
		jar:    jar,
		client: client,
	}, nil
}

// apiContext is a convenience type that can be embedded wherever
// we need an API connection.
// It also stores a bakery bakery client allowing the API
// to be used using macaroons to authenticate. It stores
// obtained macaroons and discharges in a cookie jar file.
type apiContext struct {
	jar    *cookiejar.Jar
	client *httpbakery.Client
}

// Close saves the embedded cookie jar.
func (c *apiContext) close() error {
	if err := c.jar.Save(); err != nil {
		return errors.Annotatef(err, "cannot save cookie jar")
	}
	return nil
}

// apiOpen establishes a connection to the API server using the
// the give api.Info and api.DialOpts.
func (ctx *apiContext) apiOpen(info *api.Info, opts api.DialOpts) (api.Connection, error) {
	return api.Open(info, opts)
}

func (ctx *apiContext) newAPIConnectionParams(
	store jujuclient.ClientStore,
	controllerName,
	accountName,
	modelName string,
) (juju.NewAPIConnectionParams, error) {
	if controllerName == "" {
		return juju.NewAPIConnectionParams{}, errors.Trace(errNoNameSpecified)
	}
	var accountDetails *jujuclient.AccountDetails
	if accountName != "" {
		var err error
		accountDetails, err = store.AccountByName(controllerName, accountName)
		if err != nil {
			return juju.NewAPIConnectionParams{}, errors.Trace(err)
		}
	}
	var modelUUID string
	if modelName != "" {
		modelDetails, err := store.ModelByName(controllerName, accountName, modelName)
		if err != nil {
			return juju.NewAPIConnectionParams{}, errors.Trace(err)
		}
		modelUUID = modelDetails.ModelUUID
	}
	dialOpts := api.DefaultDialOpts()
	dialOpts.BakeryClient = ctx.client
	return juju.NewAPIConnectionParams{
		Store:           store,
		ControllerName:  controllerName,
		BootstrapConfig: NewGetBootstrapConfigFunc(store),
		AccountDetails:  accountDetails,
		ModelUUID:       modelUUID,
		DialOpts:        dialOpts,
	}, nil
}

// httpClient returns an http.Client that contains the loaded
// persistent cookie jar.
func (ctx *apiContext) httpClient() *http.Client {
	return ctx.client.Client
}

// NewGetBootstrapConfigFunc returns a function that, given a controller name,
// returns the bootstrap config for that controller in the given client store.
func NewGetBootstrapConfigFunc(store jujuclient.ClientStore) func(string) (*config.Config, error) {
	return bootstrapConfigGetter{store}.getBootstrapConfig
}

type bootstrapConfigGetter struct {
	jujuclient.ClientStore
}

func (g bootstrapConfigGetter) getBootstrapConfig(controllerName string) (*config.Config, error) {
	controllerName, err := ResolveControllerName(g.ClientStore, controllerName)
	if err != nil {
		return nil, errors.Annotate(err, "resolving controller name")
	}
	bootstrapConfig, err := g.BootstrapConfigForController(controllerName)
	if err != nil {
		return nil, errors.Annotate(err, "getting bootstrap config")
	}
	cloudType, ok := bootstrapConfig.Config["type"].(string)
	if !ok {
		return nil, errors.NotFoundf("cloud type in bootstrap config")
	}

	var credential *cloud.Credential
	if bootstrapConfig.Credential != "" {
		credential, _, _, err = GetCredentials(
			g.ClientStore,
			bootstrapConfig.CloudRegion,
			bootstrapConfig.Credential,
			bootstrapConfig.Cloud,
			cloudType,
		)
		if err != nil {
			return nil, errors.Trace(err)
		}
	} else {
		// The credential was auto-detected; run auto-detection again.
		cloudCredential, err := DetectCredential(
			bootstrapConfig.Cloud, cloudType,
		)
		if err != nil {
			return nil, errors.Trace(err)
		}
		// DetectCredential ensures that there is only one credential
		// to choose from. It's still in a map, though, hence for..range.
		for _, one := range cloudCredential.AuthCredentials {
			credential = &one
		}
	}

	// Add attributes from the controller details.
	controllerDetails, err := g.ControllerByName(controllerName)
	if err != nil {
		return nil, errors.Trace(err)
	}
	bootstrapConfig.Config[config.CACertKey] = controllerDetails.CACert
	bootstrapConfig.Config[config.UUIDKey] = controllerDetails.ControllerUUID
	bootstrapConfig.Config[config.ControllerUUIDKey] = controllerDetails.ControllerUUID

	cfg, err := config.New(config.UseDefaults, bootstrapConfig.Config)
	if err != nil {
		return nil, errors.Trace(err)
	}
	provider, err := environs.Provider(cfg.Type())
	if err != nil {
		return nil, errors.Trace(err)
	}
	return provider.BootstrapConfig(environs.BootstrapConfigParams{
		cfg, *credential,
		bootstrapConfig.CloudRegion,
		bootstrapConfig.CloudEndpoint,
		bootstrapConfig.CloudStorageEndpoint,
	})
=======
>>>>>>> e9f2fabc
}<|MERGE_RESOLUTION|>--- conflicted
+++ resolved
@@ -87,7 +87,6 @@
 	if err != nil {
 		return nil, errors.Trace(err)
 	}
-<<<<<<< HEAD
 	return juju.NewAPIConnection(params)
 }
 
@@ -102,10 +101,7 @@
 	if err := c.initAPIContext(); err != nil {
 		return juju.NewAPIConnectionParams{}, errors.Trace(err)
 	}
-	return c.apiContext.newAPIConnectionParams(store, controllerName, accountName, modelName)
-=======
-	return c.newAPIRoot(store, controllerName, accountName, modelName)
->>>>>>> e9f2fabc
+	return newAPIConnectionParams(store, controllerName, accountName, modelName, c.apiContext.BakeryClient)
 }
 
 // HTTPClient returns an http.Client that contains the loaded
@@ -190,15 +186,6 @@
 	return api.Open(info, opts)
 }
 
-// newAPIRoot establishes a connection to the API server for
-// the named system or model.
-func (c *JujuCommandBase) newAPIRoot(store jujuclient.ClientStore, controllerName, accountName, modelName string) (api.Connection, error) {
-	if controllerName == "" {
-		return nil, errors.Trace(errNoNameSpecified)
-	}
-	return juju.NewAPIConnection(store, controllerName, accountName, modelName, c.apiContext.BakeryClient)
-}
-
 // WrapBase wraps the specified CommandBase, returning a Command
 // that proxies to each of the CommandBase methods.
 func WrapBase(c CommandBase) cmd.Command {
@@ -225,71 +212,14 @@
 // Init implements Command.Init.
 func (w *baseCommandWrapper) Init(args []string) error {
 	return w.CommandBase.Init(args)
-<<<<<<< HEAD
-}
-
-// cookieFile returns the path to the cookie used to store authorization
-// macaroons. The returned value can be overridden by setting the
-// JUJU_COOKIEFILE or GO_COOKIEFILE environment variables.
-func cookieFile() string {
-	if file := os.Getenv("JUJU_COOKIEFILE"); file != "" {
-		return file
-	}
-	return cookiejar.DefaultCookieFile()
-}
-
-func (c *JujuCommandBase) setVisitWebPage(f func(*url.URL) error) {
-	c.visitWebPage = f
-}
-
-// newAPIContext returns a new api context, which should be closed
-// when done with.
-func newAPIContext(f func(*url.URL) error) (*apiContext, error) {
-	jar, err := cookiejar.New(&cookiejar.Options{
-		Filename: cookieFile(),
-	})
-	if err != nil {
-		return nil, errors.Trace(err)
-	}
-	client := httpbakery.NewClient()
-	client.Jar = jar
-	client.VisitWebPage = f
-
-	return &apiContext{
-		jar:    jar,
-		client: client,
-	}, nil
-}
-
-// apiContext is a convenience type that can be embedded wherever
-// we need an API connection.
-// It also stores a bakery bakery client allowing the API
-// to be used using macaroons to authenticate. It stores
-// obtained macaroons and discharges in a cookie jar file.
-type apiContext struct {
-	jar    *cookiejar.Jar
-	client *httpbakery.Client
-}
-
-// Close saves the embedded cookie jar.
-func (c *apiContext) close() error {
-	if err := c.jar.Save(); err != nil {
-		return errors.Annotatef(err, "cannot save cookie jar")
-	}
-	return nil
-}
-
-// apiOpen establishes a connection to the API server using the
-// the give api.Info and api.DialOpts.
-func (ctx *apiContext) apiOpen(info *api.Info, opts api.DialOpts) (api.Connection, error) {
-	return api.Open(info, opts)
-}
-
-func (ctx *apiContext) newAPIConnectionParams(
+}
+
+func newAPIConnectionParams(
 	store jujuclient.ClientStore,
 	controllerName,
 	accountName,
 	modelName string,
+	bakery *httpbakery.Client,
 ) (juju.NewAPIConnectionParams, error) {
 	if controllerName == "" {
 		return juju.NewAPIConnectionParams{}, errors.Trace(errNoNameSpecified)
@@ -311,7 +241,7 @@
 		modelUUID = modelDetails.ModelUUID
 	}
 	dialOpts := api.DefaultDialOpts()
-	dialOpts.BakeryClient = ctx.client
+	dialOpts.BakeryClient = bakery
 	return juju.NewAPIConnectionParams{
 		Store:           store,
 		ControllerName:  controllerName,
@@ -320,12 +250,6 @@
 		ModelUUID:       modelUUID,
 		DialOpts:        dialOpts,
 	}, nil
-}
-
-// httpClient returns an http.Client that contains the loaded
-// persistent cookie jar.
-func (ctx *apiContext) httpClient() *http.Client {
-	return ctx.client.Client
 }
 
 // NewGetBootstrapConfigFunc returns a function that, given a controller name,
@@ -402,6 +326,4 @@
 		bootstrapConfig.CloudEndpoint,
 		bootstrapConfig.CloudStorageEndpoint,
 	})
-=======
->>>>>>> e9f2fabc
 }