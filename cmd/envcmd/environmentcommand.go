--- conflicted
+++ resolved
@@ -6,12 +6,9 @@
 import (
 	"io"
 	"os"
-<<<<<<< HEAD
-=======
 	"path/filepath"
 	"strconv"
 	"strings"
->>>>>>> b557ae0b
 
 	"github.com/juju/cmd"
 	"github.com/juju/errors"
