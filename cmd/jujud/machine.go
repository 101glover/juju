package main

import (
	"fmt"
	"launchpad.net/gnuflag"
	"launchpad.net/juju-core/cmd"
	_ "launchpad.net/juju-core/environs/ec2"
	"launchpad.net/juju-core/log"
	"launchpad.net/juju-core/state"
	"launchpad.net/juju-core/worker/deployer"
	"launchpad.net/juju-core/worker/firewaller"
	"launchpad.net/juju-core/worker/provisioner"
	"launchpad.net/tomb"
	"time"
)

var retryDelay = 3 * time.Second

// MachineAgent is a cmd.Command responsible for running a machine agent.
type MachineAgent struct {
	tomb      tomb.Tomb
	Conf      AgentConf
	MachineId string
}

// Info returns usage information for the command.
func (a *MachineAgent) Info() *cmd.Info {
	return &cmd.Info{"machine", "", "run a juju machine agent", ""}
}

// Init initializes the command for running.
func (a *MachineAgent) Init(f *gnuflag.FlagSet, args []string) error {
	a.Conf.addFlags(f)
	f.StringVar(&a.MachineId, "machine-id", "", "id of the machine to run")
	if err := f.Parse(true, args); err != nil {
		return err
	}
	if !state.IsMachineId(a.MachineId) {
		return fmt.Errorf("--machine-id option must be set, and expects a non-negative integer")
	}
	return a.Conf.checkArgs(f.Args())
}

// Stop stops the machine agent.
func (a *MachineAgent) Stop() error {
	a.tomb.Kill(nil)
	return a.tomb.Wait()
}

// Run runs a machine agent.
func (a *MachineAgent) Run(_ *cmd.Context) error {
	if err := a.Conf.Read(state.MachineEntityName(a.MachineId)); err != nil {
		return err
	}

	defer log.Printf("cmd/jujud: machine agent exiting")
	defer a.tomb.Done()
	return RunLoop(&a.Conf, a)
}

<<<<<<< HEAD
func (a *MachineAgent) runOnce() error {
	st, passwordChanged, err := a.Conf.OpenState()
	if err != nil {
		return err
	}
	defer st.Close()
	m, err := st.Machine(a.MachineId)
	if state.IsNotFound(err) || err == nil && m.Life() == state.Dead {
		return worker.ErrDead
	}
	if err != nil {
		return err
	}
	if passwordChanged != "" {
		if err := m.SetPassword(a.Conf.StateInfo.Password); err != nil {
			return err
		}
	}
=======
func (a *MachineAgent) RunOnce(st *state.State, e AgentState) error {
	m := e.(*state.Machine)
>>>>>>> 24a4021d
	log.Printf("cmd/jujud: running jobs for machine agent: %v", m.Jobs())
	tasks := []task{NewUpgrader(st, m, a.Conf.DataDir)}
	for _, j := range m.Jobs() {
		switch j {
		case state.JobHostUnits:
			info := &state.Info{
				EntityName: m.EntityName(),
				Addrs:      st.Addrs(),
				CACert:     st.CACert(),
			}
			mgr := deployer.NewSimpleManager(info, a.Conf.DataDir)
			tasks = append(tasks,
				deployer.NewDeployer(st, mgr, m.WatchPrincipalUnits()))
		case state.JobManageEnviron:
			tasks = append(tasks,
				provisioner.NewProvisioner(st),
				firewaller.NewFirewaller(st))
		default:
			log.Printf("cmd/jujud: ignoring unknown job %q", j)
		}
	}
	return runTasks(a.tomb.Dying(), tasks...)
}

func (a *MachineAgent) Entity(st *state.State) (AgentState, error) {
	return st.Machine(a.MachineId)
}

func (a *MachineAgent) EntityName() string {
	return state.MachineEntityName(a.MachineId)
}

func (a *MachineAgent) Tomb() *tomb.Tomb {
	return &a.tomb
}<|MERGE_RESOLUTION|>--- conflicted
+++ resolved
@@ -58,29 +58,8 @@
 	return RunLoop(&a.Conf, a)
 }
 
-<<<<<<< HEAD
-func (a *MachineAgent) runOnce() error {
-	st, passwordChanged, err := a.Conf.OpenState()
-	if err != nil {
-		return err
-	}
-	defer st.Close()
-	m, err := st.Machine(a.MachineId)
-	if state.IsNotFound(err) || err == nil && m.Life() == state.Dead {
-		return worker.ErrDead
-	}
-	if err != nil {
-		return err
-	}
-	if passwordChanged != "" {
-		if err := m.SetPassword(a.Conf.StateInfo.Password); err != nil {
-			return err
-		}
-	}
-=======
 func (a *MachineAgent) RunOnce(st *state.State, e AgentState) error {
 	m := e.(*state.Machine)
->>>>>>> 24a4021d
 	log.Printf("cmd/jujud: running jobs for machine agent: %v", m.Jobs())
 	tasks := []task{NewUpgrader(st, m, a.Conf.DataDir)}
 	for _, j := range m.Jobs() {
