// Copyright 2012, 2013 Canonical Ltd.
// Licensed under the AGPLv3, see LICENCE file for details.

package main

import (
	"fmt"
	"os"
	"path/filepath"
	"runtime"
	"time"

	"github.com/loggo/loggo"
	"launchpad.net/gnuflag"
	"launchpad.net/tomb"

	"launchpad.net/juju-core/agent"
	"launchpad.net/juju-core/charm"
	"launchpad.net/juju-core/cmd"
	"launchpad.net/juju-core/container/kvm"
	"launchpad.net/juju-core/instance"
	"launchpad.net/juju-core/log/syslog"
	"launchpad.net/juju-core/names"
	"launchpad.net/juju-core/provider"
	"launchpad.net/juju-core/state"
	"launchpad.net/juju-core/state/api"
	apiagent "launchpad.net/juju-core/state/api/agent"
	"launchpad.net/juju-core/state/api/params"
	apiprovisioner "launchpad.net/juju-core/state/api/provisioner"
	"launchpad.net/juju-core/state/apiserver"
	"launchpad.net/juju-core/upstart"
	"launchpad.net/juju-core/worker"
	"launchpad.net/juju-core/worker/authenticationworker"
	"launchpad.net/juju-core/worker/charmrevisionworker"
	"launchpad.net/juju-core/worker/cleaner"
	"launchpad.net/juju-core/worker/deployer"
	"launchpad.net/juju-core/worker/firewaller"
	"launchpad.net/juju-core/worker/instancepoller"
	"launchpad.net/juju-core/worker/localstorage"
	workerlogger "launchpad.net/juju-core/worker/logger"
	"launchpad.net/juju-core/worker/machineenvironmentworker"
	"launchpad.net/juju-core/worker/machiner"
	"launchpad.net/juju-core/worker/minunitsworker"
	"launchpad.net/juju-core/worker/provisioner"
	"launchpad.net/juju-core/worker/resumer"
	"launchpad.net/juju-core/worker/terminationworker"
	"launchpad.net/juju-core/worker/upgrader"
)

<<<<<<< HEAD
var logger = loggo.GetLogger("juju.cmd.jujud")
=======
var machineLogger = loggo.GetLogger("juju.jujud.machine")

type workerRunner interface {
	worker.Worker
	StartWorker(id string, startFunc func() (worker.Worker, error)) error
	StopWorker(id string) error
}
>>>>>>> 19ed6798

var newRunner = func(isFatal func(error) bool, moreImportant func(e0, e1 error) bool) worker.Runner {
	return worker.NewRunner(isFatal, moreImportant)
}

const bootstrapMachineId = "0"

var retryDelay = 3 * time.Second

var jujuRun = "/usr/local/bin/juju-run"

// MachineAgent is a cmd.Command responsible for running a machine agent.
type MachineAgent struct {
	cmd.CommandBase
	tomb      tomb.Tomb
	Conf      AgentConf
	MachineId string
	runner    worker.Runner
}

// Info returns usage information for the command.
func (a *MachineAgent) Info() *cmd.Info {
	return &cmd.Info{
		Name:    "machine",
		Purpose: "run a juju machine agent",
	}
}

func (a *MachineAgent) SetFlags(f *gnuflag.FlagSet) {
	a.Conf.addFlags(f)
	f.StringVar(&a.MachineId, "machine-id", "", "id of the machine to run")
}

// Init initializes the command for running.
func (a *MachineAgent) Init(args []string) error {
	if !names.IsMachine(a.MachineId) {
		return fmt.Errorf("--machine-id option must be set, and expects a non-negative integer")
	}
	if err := a.Conf.checkArgs(args); err != nil {
		return err
	}
	a.runner = newRunner(isFatal, moreImportant)
	return nil
}

// Wait waits for the machine agent to finish.
func (a *MachineAgent) Wait() error {
	return a.tomb.Wait()
}

// Stop stops the machine agent.
func (a *MachineAgent) Stop() error {
	a.runner.Kill()
	return a.tomb.Wait()
}

// Run runs a machine agent.
func (a *MachineAgent) Run(_ *cmd.Context) error {
	// Due to changes in the logging, and needing to care about old
	// environments that have been upgraded, we need to explicitly remove the
	// file writer if one has been added, otherwise we will get duplicate
	// lines of all logging in the log file.
	loggo.RemoveWriter("logfile")
	defer a.tomb.Done()
	logger.Infof("machine agent %v start", a.Tag())
	if err := a.Conf.read(a.Tag()); err != nil {
		return err
	}
	charm.CacheDir = filepath.Join(a.Conf.dataDir, "charmcache")
	if err := a.initAgent(); err != nil {
		return err
	}

	// ensureStateWorker ensures that there is a worker that
	// connects to the state that runs within itself all the workers
	// that need a state connection. Unless we're bootstrapping, we
	// need to connect to the API server to find out if we need to
	// call this, so we make the APIWorker call it when necessary if
	// the machine requires it. Note that ensureStateWorker can be
	// called many times - StartWorker does nothing if there is
	// already a worker started with the given name.
	ensureStateWorker := func() {
		a.runner.StartWorker("state", a.StateWorker)
	}
	// We might be bootstrapping, and the API server is not
	// running yet. If so, make sure we run a state worker instead.
	if a.MachineId == bootstrapMachineId {
		// TODO(rog) When we have HA, we only want to do this
		// when we really are bootstrapping - once other
		// instances of the API server have been started, we
		// should follow the normal course of things and ignore
		// the fact that this was once the bootstrap machine.
		logger.Infof("Starting StateWorker for machine-0")
		ensureStateWorker()
	}
	a.runner.StartWorker("api", func() (worker.Worker, error) {
		return a.APIWorker(ensureStateWorker)
	})
	a.runner.StartWorker("termination", func() (worker.Worker, error) {
		return terminationworker.NewWorker(), nil
	})
	err := a.runner.Wait()
	if err == worker.ErrTerminateAgent {
		err = a.uninstallAgent()
	}
	err = agentDone(err)
	a.tomb.Kill(err)
	return err
}

// APIWorker returns a Worker that connects to the API and starts any
// workers that need an API connection.
//
// If a state worker is necessary, APIWorker calls ensureStateWorker.
func (a *MachineAgent) APIWorker(ensureStateWorker func()) (worker.Worker, error) {
	agentConfig := a.Conf.config
	st, entity, err := openAPIState(agentConfig, a)
	if err != nil {
		return nil, err
	}
	reportOpenedAPI(st)
	for _, job := range entity.Jobs() {
		if job.NeedsState() {
			ensureStateWorker()
			break
		}
	}
	runner := newRunner(connectionIsFatal(st), moreImportant)
	runner.StartWorker("machiner", func() (worker.Worker, error) {
		return machiner.NewMachiner(st.Machiner(), agentConfig), nil
	})
	runner.StartWorker("upgrader", func() (worker.Worker, error) {
		return upgrader.NewUpgrader(st.Upgrader(), agentConfig), nil
	})
	runner.StartWorker("logger", func() (worker.Worker, error) {
		return workerlogger.NewLogger(st.Logger(), agentConfig), nil
	})
	runner.StartWorker("machineenvironmentworker", func() (worker.Worker, error) {
		return machineenvironmentworker.NewMachineEnvironmentWorker(st.Environment(), agentConfig), nil
	})

	// If not a local provider bootstrap machine, start the worker to manage SSH keys.
	providerType := agentConfig.Value(agent.ProviderType)
	if providerType != provider.Local || a.MachineId != bootstrapMachineId {
		runner.StartWorker("authenticationworker", func() (worker.Worker, error) {
			return authenticationworker.NewWorker(st.KeyUpdater(), agentConfig), nil
		})
	}

	// Perform the operations needed to set up hosting for containers.
	if err := a.setupContainerSupport(runner, st, entity); err != nil {
		return nil, fmt.Errorf("setting up container support: %v", err)
	}
	for _, job := range entity.Jobs() {
		switch job {
		case params.JobHostUnits:
			runner.StartWorker("deployer", func() (worker.Worker, error) {
				apiDeployer := st.Deployer()
				context := newDeployContext(apiDeployer, agentConfig)
				return deployer.NewDeployer(apiDeployer, context), nil
			})
		case params.JobManageEnviron:
			runner.StartWorker("environ-provisioner", func() (worker.Worker, error) {
				return provisioner.NewEnvironProvisioner(st.Provisioner(), agentConfig), nil
			})
			// TODO(axw) 2013-09-24 bug #1229506
			// Make another job to enable the firewaller. Not all environments
			// are capable of managing ports centrally.
			runner.StartWorker("firewaller", func() (worker.Worker, error) {
				return firewaller.NewFirewaller(st.Firewaller())
			})
			runner.StartWorker("charm-revision-updater", func() (worker.Worker, error) {
				return charmrevisionworker.NewRevisionUpdateWorker(st.CharmRevisionUpdater()), nil
			})
		case params.JobManageState:
			// Legacy environments may set this, but we ignore it.
		default:
			// TODO(dimitern): Once all workers moved over to using
			// the API, report "unknown job type" here.
		}
	}
	return newCloseWorker(runner, st), nil // Note: a worker.Runner is itself a worker.Worker.
}

// setupContainerSupport determines what containers can be run on this machine and
// initialises suitable infrastructure to support such containers.
func (a *MachineAgent) setupContainerSupport(runner worker.Runner, st *api.State, entity *apiagent.Entity) error {
	var supportedContainers []instance.ContainerType
	// We don't yet support nested lxc containers but anything else can run an LXC container.
	if entity.ContainerType() != instance.LXC {
		supportedContainers = append(supportedContainers, instance.LXC)
	}
	supportsKvm, err := kvm.IsKVMSupported()
	if err != nil {
		logger.Warningf("determining kvm support: %v\nno kvm containers possible", err)
	}
	if err == nil && supportsKvm {
		supportedContainers = append(supportedContainers, instance.KVM)
	}
	return a.updateSupportedContainers(runner, st, entity.Tag(), supportedContainers)
}

// updateSupportedContainers records in state that a machine can run the specified containers.
// It starts a watcher and when a container of a given type is first added to the machine,
// the watcher is killed, the machine is set up to be able to start containers of the given type,
// and a suitable provisioner is started.
func (a *MachineAgent) updateSupportedContainers(runner worker.Runner, st *api.State,
	tag string, containers []instance.ContainerType) error {

	var machine *apiprovisioner.Machine
	var err error
	pr := st.Provisioner()
	if machine, err = pr.Machine(tag); err != nil {
		return fmt.Errorf("%s is not in state: %v", tag, err)
	}
	if len(containers) == 0 {
		if err := machine.SupportsNoContainers(); err != nil {
			return fmt.Errorf("clearing supported containers for %s: %v", tag, err)
		}
		return nil
	}
	if err := machine.SetSupportedContainers(containers...); err != nil {
		return fmt.Errorf("setting supported containers for %s: %v", tag, err)
	}
	// Start the watcher to fire when a container is first requested on the machine.
	watcherName := fmt.Sprintf("%s-container-watcher", machine.Id())
	handler := provisioner.NewContainerSetupHandler(runner, watcherName, containers, machine, pr, a.Conf.config)
	runner.StartWorker(watcherName, func() (worker.Worker, error) {
		return worker.NewStringsWorker(handler), nil
	})
	return nil
}

// StateJobs returns a worker running all the workers that require
// a *state.State connection.
func (a *MachineAgent) StateWorker() (worker.Worker, error) {
	agentConfig := a.Conf.config
	st, entity, err := openState(agentConfig, a)
	if err != nil {
		return nil, err
	}
	reportOpenedState(st)
	m := entity.(*state.Machine)

	runner := newRunner(connectionIsFatal(st), moreImportant)
	// Take advantage of special knowledge here in that we will only ever want
	// the storage provider on one machine, and that is the "bootstrap" node.
	providerType := agentConfig.Value(agent.ProviderType)
	if (providerType == provider.Local || provider.IsManual(providerType)) && m.Id() == bootstrapMachineId {
		runner.StartWorker("local-storage", func() (worker.Worker, error) {
			// TODO(axw) 2013-09-24 bug #1229507
			// Make another job to enable storage.
			// There's nothing special about this.
			return localstorage.NewWorker(agentConfig), nil
		})
	}
	for _, job := range m.Jobs() {
		switch job {
		case state.JobHostUnits:
			// Implemented in APIWorker.
		case state.JobManageEnviron:
			runner.StartWorker("instancepoller", func() (worker.Worker, error) {
				return instancepoller.NewWorker(st), nil
			})
<<<<<<< HEAD
=======
		case state.JobManageState:
			machineLogger.Debugf("setting GOMAXPROCS to %d to run the apiserver", runtime.NumCPU())
			runtime.GOMAXPROCS(runtime.NumCPU())
>>>>>>> 19ed6798
			runner.StartWorker("apiserver", func() (worker.Worker, error) {
				// If the configuration does not have the required information,
				// it is currently not a recoverable error, so we kill the whole
				// agent, potentially enabling human intervention to fix
				// the agent's configuration file. In the future, we may retrieve
				// the state server certificate and key from the state, and
				// this should then change.
				port, cert, key := a.Conf.config.APIServerDetails()
				if len(cert) == 0 || len(key) == 0 {
					return nil, &fatalError{"configuration does not have state server cert/key"}
				}
				dataDir := a.Conf.config.DataDir()
				return apiserver.NewServer(st, fmt.Sprintf(":%d", port), cert, key, dataDir)
			})
			runner.StartWorker("cleaner", func() (worker.Worker, error) {
				return cleaner.NewCleaner(st), nil
			})
			runner.StartWorker("resumer", func() (worker.Worker, error) {
				// The action of resumer is so subtle that it is not tested,
				// because we can't figure out how to do so without brutalising
				// the transaction log.
				return resumer.NewResumer(st), nil
			})
			runner.StartWorker("minunitsworker", func() (worker.Worker, error) {
				return minunitsworker.NewMinUnitsWorker(st), nil
			})
		case state.JobManageState:
			// Legacy environments may set this, but we ignore it.
		default:
			logger.Warningf("ignoring unknown job %q", job)
		}
	}
	return newCloseWorker(runner, st), nil
}

func (a *MachineAgent) Entity(st *state.State) (AgentState, error) {
	m, err := st.Machine(a.MachineId)
	if err != nil {
		return nil, err
	}
	// Check the machine nonce as provisioned matches the agent.Conf value.
	if !m.CheckProvisioned(a.Conf.config.Nonce()) {
		// The agent is running on a different machine to the one it
		// should be according to state. It must stop immediately.
		logger.Errorf("running machine %v agent on inappropriate instance", m)
		return nil, worker.ErrTerminateAgent
	}
	return m, nil
}

func (a *MachineAgent) Tag() string {
	return names.MachineTag(a.MachineId)
}

func (a *MachineAgent) initAgent() error {
	if err := os.Remove(jujuRun); err != nil && !os.IsNotExist(err) {
		return err
	}
	jujud := filepath.Join(a.Conf.dataDir, "tools", a.Tag(), "jujud")
	return os.Symlink(jujud, jujuRun)
}

func (a *MachineAgent) uninstallAgent() error {
	var errors []error
	agentServiceName := a.Conf.config.Value(agent.AgentServiceName)
	if agentServiceName == "" {
		// For backwards compatibility, handle lack of AgentServiceName.
		agentServiceName = os.Getenv("UPSTART_JOB")
	}
	if agentServiceName != "" {
		if err := upstart.NewService(agentServiceName).Remove(); err != nil {
			errors = append(errors, fmt.Errorf("cannot remove service %q: %v", agentServiceName, err))
		}
	}
	// Remove the rsyslog conf file and restart rsyslogd.
	if rsyslogConfPath := a.Conf.config.Value(agent.RsyslogConfPath); rsyslogConfPath != "" {
		if err := os.Remove(rsyslogConfPath); err != nil {
			errors = append(errors, err)
		}
		if err := syslog.Restart(); err != nil {
			errors = append(errors, err)
		}
	}
	// Remove the juju-run symlink.
	if err := os.Remove(jujuRun); err != nil && !os.IsNotExist(err) {
		errors = append(errors, err)
	}
	// The machine agent may terminate without knowing its jobs,
	// for example if the machine's entry in state was removed.
	// Thus, we do not rely on jobs here, and instead just check
	// if the upstart config exists.
	mongoServiceName := a.Conf.config.Value(agent.MongoServiceName)
	if mongoServiceName != "" {
		if err := upstart.NewService(mongoServiceName).StopAndRemove(); err != nil {
			errors = append(errors, fmt.Errorf("cannot stop/remove service %q: %v", mongoServiceName, err))
		}
	}
	if err := os.RemoveAll(a.Conf.dataDir); err != nil {
		errors = append(errors, err)
	}
	if len(errors) == 0 {
		return nil
	}
	return fmt.Errorf("uninstall failed: %v", errors)
}

// Below pieces are used for testing,to give us access to the *State opened
// by the agent, and allow us to trigger syncs without waiting 5s for them
// to happen automatically.

var stateReporter chan<- *state.State

func reportOpenedState(st *state.State) {
	select {
	case stateReporter <- st:
	default:
	}
}

func sendOpenedStates(dst chan<- *state.State) (undo func()) {
	var original chan<- *state.State
	original, stateReporter = stateReporter, dst
	return func() { stateReporter = original }
}

var apiReporter chan<- *api.State

func reportOpenedAPI(st *api.State) {
	select {
	case apiReporter <- st:
	default:
	}
}
func sendOpenedAPIs(dst chan<- *api.State) (undo func()) {
	var original chan<- *api.State
	original, apiReporter = apiReporter, dst
	return func() { apiReporter = original }
}<|MERGE_RESOLUTION|>--- conflicted
+++ resolved
@@ -47,17 +47,7 @@
 	"launchpad.net/juju-core/worker/upgrader"
 )
 
-<<<<<<< HEAD
 var logger = loggo.GetLogger("juju.cmd.jujud")
-=======
-var machineLogger = loggo.GetLogger("juju.jujud.machine")
-
-type workerRunner interface {
-	worker.Worker
-	StartWorker(id string, startFunc func() (worker.Worker, error)) error
-	StopWorker(id string) error
-}
->>>>>>> 19ed6798
 
 var newRunner = func(isFatal func(error) bool, moreImportant func(e0, e1 error) bool) worker.Runner {
 	return worker.NewRunner(isFatal, moreImportant)
@@ -319,15 +309,11 @@
 		case state.JobHostUnits:
 			// Implemented in APIWorker.
 		case state.JobManageEnviron:
+			logger.Debugf("setting GOMAXPROCS to %d to run the apiserver", runtime.NumCPU())
+			runtime.GOMAXPROCS(runtime.NumCPU())
 			runner.StartWorker("instancepoller", func() (worker.Worker, error) {
 				return instancepoller.NewWorker(st), nil
 			})
-<<<<<<< HEAD
-=======
-		case state.JobManageState:
-			machineLogger.Debugf("setting GOMAXPROCS to %d to run the apiserver", runtime.NumCPU())
-			runtime.GOMAXPROCS(runtime.NumCPU())
->>>>>>> 19ed6798
 			runner.StartWorker("apiserver", func() (worker.Worker, error) {
 				// If the configuration does not have the required information,
 				// it is currently not a recoverable error, so we kill the whole
