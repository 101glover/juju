// Copyright 2012, 2013 Canonical Ltd.
// Licensed under the AGPLv3, see LICENCE file for details.

package main

import (
	"fmt"
	"os"
	"path/filepath"
	"runtime"
	"time"

	"github.com/juju/loggo"
	"launchpad.net/gnuflag"
	"launchpad.net/tomb"

	"launchpad.net/juju-core/agent"
	"launchpad.net/juju-core/agent/mongo"
	"launchpad.net/juju-core/charm"
	"launchpad.net/juju-core/cmd"
	"launchpad.net/juju-core/container/kvm"
	"launchpad.net/juju-core/environs"
	"launchpad.net/juju-core/errors"
	"launchpad.net/juju-core/instance"
	"launchpad.net/juju-core/names"
	"launchpad.net/juju-core/provider"
	"launchpad.net/juju-core/state"
	"launchpad.net/juju-core/state/api"
	apiagent "launchpad.net/juju-core/state/api/agent"
	"launchpad.net/juju-core/state/api/params"
	"launchpad.net/juju-core/state/apiserver"
	"launchpad.net/juju-core/upgrades"
	"launchpad.net/juju-core/upstart"
	"launchpad.net/juju-core/utils"
	"launchpad.net/juju-core/version"
	"launchpad.net/juju-core/worker"
	"launchpad.net/juju-core/worker/apiaddressupdater"
	"launchpad.net/juju-core/worker/authenticationworker"
	"launchpad.net/juju-core/worker/charmrevisionworker"
	"launchpad.net/juju-core/worker/cleaner"
	"launchpad.net/juju-core/worker/deployer"
	"launchpad.net/juju-core/worker/firewaller"
	"launchpad.net/juju-core/worker/instancepoller"
	"launchpad.net/juju-core/worker/localstorage"
	workerlogger "launchpad.net/juju-core/worker/logger"
	"launchpad.net/juju-core/worker/machineenvironmentworker"
	"launchpad.net/juju-core/worker/machiner"
	"launchpad.net/juju-core/worker/minunitsworker"
	"launchpad.net/juju-core/worker/provisioner"
	"launchpad.net/juju-core/worker/resumer"
	"launchpad.net/juju-core/worker/rsyslog"
	"launchpad.net/juju-core/worker/terminationworker"
	"launchpad.net/juju-core/worker/upgrader"
)

var logger = loggo.GetLogger("juju.cmd.jujud")

var newRunner = func(isFatal func(error) bool, moreImportant func(e0, e1 error) bool) worker.Runner {
	return worker.NewRunner(isFatal, moreImportant)
}

const bootstrapMachineId = "0"

var retryDelay = 3 * time.Second

var jujuRun = "/usr/local/bin/juju-run"

var useMultipleCPUs = utils.UseMultipleCPUs

// MachineAgent is a cmd.Command responsible for running a machine agent.
type MachineAgent struct {
	cmd.CommandBase
	tomb tomb.Tomb
	AgentConf
	MachineId       string
	runner          worker.Runner
	upgradeComplete chan struct{}
	stateOpened     chan struct{}
	workersStarted  chan struct{}
	st              *state.State
}

// Info returns usage information for the command.
func (a *MachineAgent) Info() *cmd.Info {
	return &cmd.Info{
		Name:    "machine",
		Purpose: "run a juju machine agent",
	}
}

func (a *MachineAgent) SetFlags(f *gnuflag.FlagSet) {
	a.AgentConf.AddFlags(f)
	f.StringVar(&a.MachineId, "machine-id", "", "id of the machine to run")
}

// Init initializes the command for running.
func (a *MachineAgent) Init(args []string) error {
	if !names.IsMachine(a.MachineId) {
		return fmt.Errorf("--machine-id option must be set, and expects a non-negative integer")
	}
	if err := a.AgentConf.CheckArgs(args); err != nil {
		return err
	}
	a.runner = newRunner(isFatal, moreImportant)
	a.upgradeComplete = make(chan struct{})
	a.stateOpened = make(chan struct{})
	a.workersStarted = make(chan struct{})
	return nil
}

// Wait waits for the machine agent to finish.
func (a *MachineAgent) Wait() error {
	return a.tomb.Wait()
}

// Stop stops the machine agent.
func (a *MachineAgent) Stop() error {
	a.runner.Kill()
	return a.tomb.Wait()
}

// Run runs a machine agent.
func (a *MachineAgent) Run(_ *cmd.Context) error {
	// Due to changes in the logging, and needing to care about old
	// environments that have been upgraded, we need to explicitly remove the
	// file writer if one has been added, otherwise we will get duplicate
	// lines of all logging in the log file.
	loggo.RemoveWriter("logfile")
	defer a.tomb.Done()
	logger.Infof("machine agent %v start (%s [%s])", a.Tag(), version.Current, runtime.Compiler)
	if err := a.ReadConfig(a.Tag()); err != nil {
		return fmt.Errorf("cannot read agent configuration: %v", err)
	}
	agentConfig := a.CurrentConfig()
	charm.CacheDir = filepath.Join(agentConfig.DataDir(), "charmcache")
	if err := a.createJujuRun(agentConfig.DataDir()); err != nil {
		return fmt.Errorf("cannot create juju run symlink: %v", err)
	}

	// ensureStateWorker ensures that there is a worker that
	// connects to the state that runs within itself all the workers
	// that need a state connection. Unless we're bootstrapping, we
	// need to connect to the API server to find out if we need to
	// call this, so we make the APIWorker call it when necessary if
	// the machine requires it. Note that ensureStateWorker can be
	// called many times - StartWorker does nothing if there is
	// already a worker started with the given name.
	ensureStateWorker := func() {
		a.runner.StartWorker("state", a.StateWorker)
	}
	// We might be bootstrapping, and the API server is not
	// running yet. If so, make sure we run a state worker instead.
	if a.MachineId == bootstrapMachineId {
		// TODO(rog) When we have HA, we only want to do this
		// when we really are bootstrapping - once other
		// instances of the API server have been started, we
		// should follow the normal course of things and ignore
		// the fact that this was once the bootstrap machine.
		logger.Infof("Starting StateWorker for machine-0")
		ensureStateWorker()
	}
	a.runner.StartWorker("api", func() (worker.Worker, error) {
		return a.APIWorker(ensureStateWorker)
	})
	a.runner.StartWorker("termination", func() (worker.Worker, error) {
		return terminationworker.NewWorker(), nil
	})
	// At this point, all workers will have been configured to start
	close(a.workersStarted)
	err := a.runner.Wait()
	if err == worker.ErrTerminateAgent {
		err = a.uninstallAgent(agentConfig)
	}
	err = agentDone(err)
	a.tomb.Kill(err)
	return err
}

// APIWorker returns a Worker that connects to the API and starts any
// workers that need an API connection.
//
// If a state worker is necessary, APIWorker calls ensureStateWorker.
func (a *MachineAgent) APIWorker(ensureStateWorker func()) (worker.Worker, error) {
	agentConfig := a.CurrentConfig()
	st, entity, err := openAPIState(agentConfig, a)
	if err != nil {
		return nil, err
	}
	reportOpenedAPI(st)
	for _, job := range entity.Jobs() {
		if job.NeedsState() {
			ensureStateWorker()
			break
		}
	}
	rsyslogMode := rsyslog.RsyslogModeForwarding
	for _, job := range entity.Jobs() {
		if job == params.JobManageEnviron {
			rsyslogMode = rsyslog.RsyslogModeAccumulate
			break
		}
	}
	runner := newRunner(connectionIsFatal(st), moreImportant)

	// Run the upgrader and the upgrade-steps worker without waiting for the upgrade steps to complete.
	runner.StartWorker("upgrader", func() (worker.Worker, error) {
		return upgrader.NewUpgrader(st.Upgrader(), agentConfig), nil
	})
	runner.StartWorker("upgrade-steps", func() (worker.Worker, error) {
		return a.upgradeWorker(st, entity.Jobs()), nil
	})

	// All other workers must wait for the upgrade steps to complete before starting.
	a.startWorkerAfterUpgrade(runner, "machiner", func() (worker.Worker, error) {
		return machiner.NewMachiner(st.Machiner(), agentConfig), nil
	})
	a.startWorkerAfterUpgrade(runner, "apiaddressupdater", func() (worker.Worker, error) {
		return apiaddressupdater.NewAPIAddressUpdater(st.Machiner(), a), nil
	})
	a.startWorkerAfterUpgrade(runner, "logger", func() (worker.Worker, error) {
		return workerlogger.NewLogger(st.Logger(), agentConfig), nil
	})
	a.startWorkerAfterUpgrade(runner, "machineenvironmentworker", func() (worker.Worker, error) {
		return machineenvironmentworker.NewMachineEnvironmentWorker(st.Environment(), agentConfig), nil
	})
	a.startWorkerAfterUpgrade(runner, "rsyslog", func() (worker.Worker, error) {
		return newRsyslogConfigWorker(st.Rsyslog(), agentConfig, rsyslogMode)
	})

	// If not a local provider bootstrap machine, start the worker to manage SSH keys.
	providerType := agentConfig.Value(agent.ProviderType)
	if providerType != provider.Local || a.MachineId != bootstrapMachineId {
		a.startWorkerAfterUpgrade(runner, "authenticationworker", func() (worker.Worker, error) {
			return authenticationworker.NewWorker(st.KeyUpdater(), agentConfig), nil
		})
	}

	// Perform the operations needed to set up hosting for containers.
	if err := a.setupContainerSupport(runner, st, entity, agentConfig); err != nil {
		return nil, fmt.Errorf("setting up container support: %v", err)
	}
	for _, job := range entity.Jobs() {
		switch job {
		case params.JobHostUnits:
			a.startWorkerAfterUpgrade(runner, "deployer", func() (worker.Worker, error) {
				apiDeployer := st.Deployer()
				context := newDeployContext(apiDeployer, agentConfig)
				return deployer.NewDeployer(apiDeployer, context), nil
			})
		case params.JobManageEnviron:
			a.startWorkerAfterUpgrade(runner, "environ-provisioner", func() (worker.Worker, error) {
				return provisioner.NewEnvironProvisioner(st.Provisioner(), agentConfig), nil
			})
			// TODO(axw) 2013-09-24 bug #1229506
			// Make another job to enable the firewaller. Not all environments
			// are capable of managing ports centrally.
			a.startWorkerAfterUpgrade(runner, "firewaller", func() (worker.Worker, error) {
				return firewaller.NewFirewaller(st.Firewaller())
			})
			a.startWorkerAfterUpgrade(runner, "charm-revision-updater", func() (worker.Worker, error) {
				return charmrevisionworker.NewRevisionUpdateWorker(st.CharmRevisionUpdater()), nil
			})
		case params.JobManageStateDeprecated:
			// Legacy environments may set this, but we ignore it.
		default:
			// TODO(dimitern): Once all workers moved over to using
			// the API, report "unknown job type" here.
		}
	}
	return newCloseWorker(runner, st), nil // Note: a worker.Runner is itself a worker.Worker.
}

// setupContainerSupport determines what containers can be run on this machine and
// initialises suitable infrastructure to support such containers.
func (a *MachineAgent) setupContainerSupport(runner worker.Runner, st *api.State, entity *apiagent.Entity, agentConfig agent.Config) error {
	var supportedContainers []instance.ContainerType
	// We don't yet support nested lxc containers but anything else can run an LXC container.
	if entity.ContainerType() != instance.LXC {
		supportedContainers = append(supportedContainers, instance.LXC)
	}
	supportsKvm, err := kvm.IsKVMSupported()
	if err != nil {
		logger.Warningf("determining kvm support: %v\nno kvm containers possible", err)
	}
	if err == nil && supportsKvm {
		supportedContainers = append(supportedContainers, instance.KVM)
	}
	return a.updateSupportedContainers(runner, st, entity.Tag(), supportedContainers, agentConfig)
}

// updateSupportedContainers records in state that a machine can run the specified containers.
// It starts a watcher and when a container of a given type is first added to the machine,
// the watcher is killed, the machine is set up to be able to start containers of the given type,
// and a suitable provisioner is started.
func (a *MachineAgent) updateSupportedContainers(
	runner worker.Runner,
	st *api.State,
	tag string,
	containers []instance.ContainerType,
	agentConfig agent.Config,
) error {
	pr := st.Provisioner()
	machine, err := pr.Machine(tag)
	if err != nil {
		return fmt.Errorf("%s is not in state: %v", tag, err)
	}
	if len(containers) == 0 {
		if err := machine.SupportsNoContainers(); err != nil {
			return fmt.Errorf("clearing supported containers for %s: %v", tag, err)
		}
		return nil
	}
	if err := machine.SetSupportedContainers(containers...); err != nil {
		return fmt.Errorf("setting supported containers for %s: %v", tag, err)
	}
	// Start the watcher to fire when a container is first requested on the machine.
	watcherName := fmt.Sprintf("%s-container-watcher", machine.Id())
	handler := provisioner.NewContainerSetupHandler(
		runner,
		watcherName,
		containers,
		machine,
		pr,
		agentConfig,
	)
	a.startWorkerAfterUpgrade(runner, watcherName, func() (worker.Worker, error) {
		return worker.NewStringsWorker(handler), nil
	})
	return nil
}

// StateJobs returns a worker running all the workers that require
// a *state.State connection.
func (a *MachineAgent) StateWorker() (worker.Worker, error) {
	agentConfig := a.CurrentConfig()

	st, m, err := openState(agentConfig)
	if err != nil {
		return nil, err
	}
	a.st = st
	close(a.stateOpened)
	reportOpenedState(st)

	runner := newRunner(connectionIsFatal(st), moreImportant)
	// Take advantage of special knowledge here in that we will only ever want
	// the storage provider on one machine, and that is the "bootstrap" node.
	providerType := agentConfig.Value(agent.ProviderType)
	if (providerType == provider.Local || provider.IsManual(providerType)) && m.Id() == bootstrapMachineId {
		a.startWorkerAfterUpgrade(runner, "local-storage", func() (worker.Worker, error) {
			// TODO(axw) 2013-09-24 bug #1229507
			// Make another job to enable storage.
			// There's nothing special about this.
			return localstorage.NewWorker(agentConfig), nil
		})
	}
	for _, job := range m.Jobs() {
		switch job {
		case state.JobHostUnits:
			// Implemented in APIWorker.
		case state.JobManageEnviron:
			useMultipleCPUs()
			a.startWorkerAfterUpgrade(runner, "instancepoller", func() (worker.Worker, error) {
				return instancepoller.NewWorker(st), nil
			})
			runner.StartWorker("apiserver", func() (worker.Worker, error) {
				// If the configuration does not have the required information,
				// it is currently not a recoverable error, so we kill the whole
				// agent, potentially enabling human intervention to fix
				// the agent's configuration file. In the future, we may retrieve
				// the state server certificate and key from the state, and
				// this should then change.
				info, ok := agentConfig.StateServingInfo()
				if !ok {
					return nil, &fatalError{"StateServingInfo not available and we need it"}
				}
				port := info.APIPort
				cert := []byte(info.Cert)
				key := []byte(info.PrivateKey)

				if len(cert) == 0 || len(key) == 0 {
					return nil, &fatalError{"configuration does not have state server cert/key"}
				}
				dataDir := agentConfig.DataDir()
				return apiserver.NewServer(st, fmt.Sprintf(":%d", port), cert, key, dataDir)
			})
			a.startWorkerAfterUpgrade(runner, "cleaner", func() (worker.Worker, error) {
				return cleaner.NewCleaner(st), nil
			})
			a.startWorkerAfterUpgrade(runner, "resumer", func() (worker.Worker, error) {
				// The action of resumer is so subtle that it is not tested,
				// because we can't figure out how to do so without brutalising
				// the transaction log.
				return resumer.NewResumer(st), nil
			})
			a.startWorkerAfterUpgrade(runner, "minunitsworker", func() (worker.Worker, error) {
				return minunitsworker.NewMinUnitsWorker(st), nil
			})
		case state.JobManageStateDeprecated:
			// Legacy environments may set this, but we ignore it.
		default:
			logger.Warningf("ignoring unknown job %q", job)
		}
	}
	return newCloseWorker(runner, st), nil
}

func openState(agentConfig agent.Config) (_ *state.State, _ *state.Machine, err error) {
	st, err := state.Open(agentConfig.StateInfo(), state.DialOpts{}, environs.NewStatePolicy())
	if err != nil {
		return nil, nil, err
	}
	defer func() {
		if err != nil {
			st.Close()
		}
	}()
	m0, err := st.FindEntity(agentConfig.Tag())
	if err != nil {
		if errors.IsNotFoundError(err) {
			err = worker.ErrTerminateAgent
		}
		return nil, nil, err
	}
	m := m0.(*state.Machine)
	if m.Life() == state.Dead {
		return nil, nil, worker.ErrTerminateAgent
	}
	// Check the machine nonce as provisioned matches the agent.Conf value.
	if !m.CheckProvisioned(agentConfig.Nonce()) {
		// The agent is running on a different machine to the one it
		// should be according to state. It must stop immediately.
		logger.Errorf("running machine %v agent on inappropriate instance", m)
		return nil, nil, worker.ErrTerminateAgent
	}
	return st, m, nil
}

// startWorker starts a worker to run the specified child worker but only after waiting for upgrades to complete.
func (a *MachineAgent) startWorkerAfterUpgrade(runner worker.Runner, name string, start func() (worker.Worker, error)) {
	runner.StartWorker(name, func() (worker.Worker, error) {
		return a.upgradeWaiterWorker(start), nil
	})
}

// upgradeWaiterWorker runs the specified worker after upgrades have completed.
func (a *MachineAgent) upgradeWaiterWorker(start func() (worker.Worker, error)) worker.Worker {
	return worker.NewSimpleWorker(func(stop <-chan struct{}) error {
		// wait for the upgrade to complete (or for us to be stopped)
		select {
		case <-stop:
			return nil
		case <-a.upgradeComplete:
		}
		w, err := start()
		if err != nil {
			return err
		}
		waitCh := make(chan error)
		go func() {
			waitCh <- w.Wait()
		}()
		select {
		case err := <-waitCh:
			return err
		case <-stop:
			w.Kill()
		}
		return <-waitCh
	})
}

// upgradeWorker runs the required upgrade operations to upgrade to the current Juju version.
func (a *MachineAgent) upgradeWorker(apiState *api.State, jobs []params.MachineJob) worker.Worker {
	return worker.NewSimpleWorker(func(stop <-chan struct{}) error {
		select {
		case <-a.upgradeComplete:
			// Our work is already done (we're probably being restarted
			// because the API connection has gone down), so do nothing.
			<-stop
			return nil
		default:
		}
		// If the machine agent is a state server, wait until state is opened.
		var st *state.State
		for _, job := range jobs {
			if job == params.JobManageEnviron {
				select {
				case <-a.stateOpened:
				}
				st = a.st
				break
			}
		}
		err := a.runUpgrades(st, apiState, jobs)
		if err != nil {
			return err
		}
		logger.Infof("upgrade to %v completed.", version.Current)
		close(a.upgradeComplete)
		<-stop
		return nil
	})
}

// runUpgrades runs the upgrade operations for each job type and updates the updatedToVersion on success.
func (a *MachineAgent) runUpgrades(st *state.State, apiState *api.State, jobs []params.MachineJob) error {
	agentConfig := a.CurrentConfig()
	from := version.Current
	from.Number = agentConfig.UpgradedToVersion()
	if from == version.Current {
		logger.Infof("upgrade to %v already completed.", version.Current)
		return nil
	}
	var err error
	writeErr := a.ChangeConfig(func(agentConfig agent.ConfigSetter) {
		context := upgrades.NewContext(agentConfig, apiState, st)
		for _, job := range jobs {
			target := upgradeTarget(job)
			if target == "" {
				continue
			}
			logger.Infof("starting upgrade from %v to %v for %v %q", from, version.Current, target, a.Tag())
			if err = upgrades.PerformUpgrade(from.Number, target, context); err != nil {
				err = fmt.Errorf("cannot perform upgrade from %v to %v for %v %q: %v", from, version.Current, target, a.Tag(), err)
				return
			}
		}
		agentConfig.SetUpgradedToVersion(version.Current.Number)
	})
	if writeErr != nil {
		return fmt.Errorf("cannot write updated agent configuration: %v", writeErr)
	}
	return nil
}

func upgradeTarget(job params.MachineJob) upgrades.Target {
	switch job {
	case params.JobManageEnviron:
		return upgrades.StateServer
	case params.JobHostUnits:
		return upgrades.HostMachine
	}
	return ""
}

// WorkersStarted returns a channel that's closed once all top level workers
// have been started. This is provided for testing purposes.
func (a *MachineAgent) WorkersStarted() <-chan struct{} {
	return a.workersStarted

}

func (a *MachineAgent) Tag() string {
	return names.MachineTag(a.MachineId)
}

func (a *MachineAgent) createJujuRun(dataDir string) error {
	// TODO do not remove the symlink if it already points
	// to the right place.
	if err := os.Remove(jujuRun); err != nil && !os.IsNotExist(err) {
		return err
	}
	jujud := filepath.Join(dataDir, "tools", a.Tag(), "jujud")
	return os.Symlink(jujud, jujuRun)
}

func (a *MachineAgent) uninstallAgent(agentConfig agent.Config) error {
	var errors []error
	agentServiceName := agentConfig.Value(agent.AgentServiceName)
	if agentServiceName == "" {
		// For backwards compatibility, handle lack of AgentServiceName.
		agentServiceName = os.Getenv("UPSTART_JOB")
	}
	if agentServiceName != "" {
		if err := upstart.NewService(agentServiceName).Remove(); err != nil {
			errors = append(errors, fmt.Errorf("cannot remove service %q: %v", agentServiceName, err))
		}
	}
	// Remove the juju-run symlink.
	if err := os.Remove(jujuRun); err != nil && !os.IsNotExist(err) {
		errors = append(errors, err)
	}
<<<<<<< HEAD

	namespace := a.Conf.config.Value(agent.Namespace)
	if err := mongo.RemoveService(namespace); err != nil {
		errors = append(errors, fmt.Errorf("cannot stop/remove mongo service with namespace %q: %v", namespace, err))
=======
	// The machine agent may terminate without knowing its jobs,
	// for example if the machine's entry in state was removed.
	// Thus, we do not rely on jobs here, and instead just check
	// if the upstart config exists.
	mongoServiceName := agentConfig.Value(agent.MongoServiceName)
	if mongoServiceName != "" {
		if err := upstart.NewService(mongoServiceName).StopAndRemove(); err != nil {
			errors = append(errors, fmt.Errorf("cannot stop/remove service %q: %v", mongoServiceName, err))
		}
>>>>>>> afc8622e
	}
	if err := os.RemoveAll(agentConfig.DataDir()); err != nil {
		errors = append(errors, err)
	}
	if len(errors) == 0 {
		return nil
	}
	return fmt.Errorf("uninstall failed: %v", errors)
}

// Below pieces are used for testing,to give us access to the *State opened
// by the agent, and allow us to trigger syncs without waiting 5s for them
// to happen automatically.

var stateReporter chan<- *state.State

func reportOpenedState(st *state.State) {
	select {
	case stateReporter <- st:
	default:
	}
}

func sendOpenedStates(dst chan<- *state.State) (undo func()) {
	var original chan<- *state.State
	original, stateReporter = stateReporter, dst
	return func() { stateReporter = original }
}

var apiReporter chan<- *api.State

func reportOpenedAPI(st *api.State) {
	select {
	case apiReporter <- st:
	default:
	}
}
func sendOpenedAPIs(dst chan<- *api.State) (undo func()) {
	var original chan<- *api.State
	original, apiReporter = apiReporter, dst
	return func() { apiReporter = original }
}<|MERGE_RESOLUTION|>--- conflicted
+++ resolved
@@ -581,22 +581,10 @@
 	if err := os.Remove(jujuRun); err != nil && !os.IsNotExist(err) {
 		errors = append(errors, err)
 	}
-<<<<<<< HEAD
-
-	namespace := a.Conf.config.Value(agent.Namespace)
+
+	namespace := agentConfig.Value(agent.Namespace)
 	if err := mongo.RemoveService(namespace); err != nil {
 		errors = append(errors, fmt.Errorf("cannot stop/remove mongo service with namespace %q: %v", namespace, err))
-=======
-	// The machine agent may terminate without knowing its jobs,
-	// for example if the machine's entry in state was removed.
-	// Thus, we do not rely on jobs here, and instead just check
-	// if the upstart config exists.
-	mongoServiceName := agentConfig.Value(agent.MongoServiceName)
-	if mongoServiceName != "" {
-		if err := upstart.NewService(mongoServiceName).StopAndRemove(); err != nil {
-			errors = append(errors, fmt.Errorf("cannot stop/remove service %q: %v", mongoServiceName, err))
-		}
->>>>>>> afc8622e
 	}
 	if err := os.RemoveAll(agentConfig.DataDir()); err != nil {
 		errors = append(errors, err)
