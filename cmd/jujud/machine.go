// Copyright 2012, 2013 Canonical Ltd.
// Licensed under the AGPLv3, see LICENCE file for details.

package main

import (
	"fmt"
	"os"
	"path/filepath"
	"time"

	"launchpad.net/gnuflag"
	"launchpad.net/loggo"
	"launchpad.net/tomb"

	"launchpad.net/juju-core/agent"
	"launchpad.net/juju-core/charm"
	"launchpad.net/juju-core/cmd"
	"launchpad.net/juju-core/container/kvm"
	"launchpad.net/juju-core/instance"
	"launchpad.net/juju-core/names"
	"launchpad.net/juju-core/provider"
	"launchpad.net/juju-core/state"
	"launchpad.net/juju-core/state/api"
	apiagent "launchpad.net/juju-core/state/api/agent"
	"launchpad.net/juju-core/state/api/params"
	apiprovisioner "launchpad.net/juju-core/state/api/provisioner"
	"launchpad.net/juju-core/state/apiserver"
	"launchpad.net/juju-core/upstart"
	"launchpad.net/juju-core/worker"
	"launchpad.net/juju-core/worker/addressupdater"
	"launchpad.net/juju-core/worker/authenticationworker"
	"launchpad.net/juju-core/worker/cleaner"
	"launchpad.net/juju-core/worker/deployer"
	"launchpad.net/juju-core/worker/firewaller"
	"launchpad.net/juju-core/worker/localstorage"
	workerlogger "launchpad.net/juju-core/worker/logger"
	"launchpad.net/juju-core/worker/machiner"
	"launchpad.net/juju-core/worker/minunitsworker"
	"launchpad.net/juju-core/worker/provisioner"
	"launchpad.net/juju-core/worker/resumer"
	"launchpad.net/juju-core/worker/upgrader"
)

var logger = loggo.GetLogger("juju.cmd.jujud")

var newRunner = func(isFatal func(error) bool, moreImportant func(e0, e1 error) bool) worker.Runner {
	return worker.NewRunner(isFatal, moreImportant)
}

const bootstrapMachineId = "0"

var retryDelay = 3 * time.Second

// MachineAgent is a cmd.Command responsible for running a machine agent.
type MachineAgent struct {
	cmd.CommandBase
	tomb      tomb.Tomb
	Conf      AgentConf
	MachineId string
	runner    worker.Runner
}

// Info returns usage information for the command.
func (a *MachineAgent) Info() *cmd.Info {
	return &cmd.Info{
		Name:    "machine",
		Purpose: "run a juju machine agent",
	}
}

func (a *MachineAgent) SetFlags(f *gnuflag.FlagSet) {
	a.Conf.addFlags(f)
	f.StringVar(&a.MachineId, "machine-id", "", "id of the machine to run")
}

// Init initializes the command for running.
func (a *MachineAgent) Init(args []string) error {
	if !names.IsMachine(a.MachineId) {
		return fmt.Errorf("--machine-id option must be set, and expects a non-negative integer")
	}
	if err := a.Conf.checkArgs(args); err != nil {
		return err
	}
	a.runner = newRunner(isFatal, moreImportant)
	return nil
}

// Wait waits for the machine agent to finish.
func (a *MachineAgent) Wait() error {
	return a.tomb.Wait()
}

// Stop stops the machine agent.
func (a *MachineAgent) Stop() error {
	a.runner.Kill()
	return a.tomb.Wait()
}

// Run runs a machine agent.
func (a *MachineAgent) Run(_ *cmd.Context) error {
	// Due to changes in the logging, and needing to care about old
	// environments that have been upgraded, we need to explicitly remove the
	// file writer if one has been added, otherwise we will get duplicate
	// lines of all logging in the log file.
	loggo.RemoveWriter("logfile")
	defer a.tomb.Done()
	logger.Infof("machine agent %v start", a.Tag())
	if err := a.Conf.read(a.Tag()); err != nil {
		return err
	}
	charm.CacheDir = filepath.Join(a.Conf.dataDir, "charmcache")

	// ensureStateWorker ensures that there is a worker that
	// connects to the state that runs within itself all the workers
	// that need a state connection. Unless we're bootstrapping, we
	// need to connect to the API server to find out if we need to
	// call this, so we make the APIWorker call it when necessary if
	// the machine requires it. Note that ensureStateWorker can be
	// called many times - StartWorker does nothing if there is
	// already a worker started with the given name.
	ensureStateWorker := func() {
		a.runner.StartWorker("state", a.StateWorker)
	}
	// We might be bootstrapping, and the API server is not
	// running yet. If so, make sure we run a state worker instead.
	if a.MachineId == bootstrapMachineId {
		// TODO(rog) When we have HA, we only want to do this
		// when we really are bootstrapping - once other
		// instances of the API server have been started, we
		// should follow the normal course of things and ignore
		// the fact that this was once the bootstrap machine.
		logger.Infof("Starting StateWorker for machine-0")
		ensureStateWorker()
	}
	a.runner.StartWorker("api", func() (worker.Worker, error) {
		return a.APIWorker(ensureStateWorker)
	})
	err := a.runner.Wait()
	if err == worker.ErrTerminateAgent {
		err = a.uninstallAgent()
	}
	err = agentDone(err)
	a.tomb.Kill(err)
	return err
}

// APIWorker returns a Worker that connects to the API and starts any
// workers that need an API connection.
//
// If a state worker is necessary, APIWorker calls ensureStateWorker.
func (a *MachineAgent) APIWorker(ensureStateWorker func()) (worker.Worker, error) {
	agentConfig := a.Conf.config
	st, entity, err := openAPIState(agentConfig, a)
	if err != nil {
		return nil, err
	}
	reportOpenedAPI(st)
	for _, job := range entity.Jobs() {
		if job.NeedsState() {
			ensureStateWorker()
			break
		}
	}
	runner := newRunner(connectionIsFatal(st), moreImportant)
	runner.StartWorker("machiner", func() (worker.Worker, error) {
		return machiner.NewMachiner(st.Machiner(), agentConfig), nil
	})
	runner.StartWorker("upgrader", func() (worker.Worker, error) {
		return upgrader.NewUpgrader(st.Upgrader(), agentConfig), nil
	})
	runner.StartWorker("logger", func() (worker.Worker, error) {
		return workerlogger.NewLogger(st.Logger(), agentConfig), nil
	})
<<<<<<< HEAD
	providerType := agentConfig.Value(agent.ProviderType)
	if !(providerType == "local" && a.MachineId == bootstrapMachineId) {
=======

	// If not a local provider bootstrap machine, start the worker to manage SSH keys.
	providerType := agentConfig.Value(agent.ProviderType)
	if providerType != provider.Local || a.MachineId != bootstrapMachineId {
>>>>>>> 03c8a589
		runner.StartWorker("authenticationworker", func() (worker.Worker, error) {
			return authenticationworker.NewWorker(st.KeyUpdater(), agentConfig), nil
		})
	}

	// Perform the operations needed to set up hosting for containers.
	if err := a.setupContainerSupport(runner, st, entity); err != nil {
		return nil, fmt.Errorf("setting up container support: %v", err)
	}
	for _, job := range entity.Jobs() {
		switch job {
		case params.JobHostUnits:
			runner.StartWorker("deployer", func() (worker.Worker, error) {
				apiDeployer := st.Deployer()
				context := newDeployContext(apiDeployer, agentConfig)
				return deployer.NewDeployer(apiDeployer, context), nil
			})
		case params.JobManageEnviron:
			runner.StartWorker("environ-provisioner", func() (worker.Worker, error) {
				return provisioner.NewEnvironProvisioner(st.Provisioner(), agentConfig), nil
			})
			// TODO(dimitern): Add firewaller here, when using the API.
		case params.JobManageState:
			// Not yet implemented with the API.
		default:
			// TODO(dimitern): Once all workers moved over to using
			// the API, report "unknown job type" here.
		}
	}
	return newCloseWorker(runner, st), nil // Note: a worker.Runner is itself a worker.Worker.
}

// setupContainerSupport determines what containers can be run on this machine and
// initialises suitable infrastructure to support such containers.
func (a *MachineAgent) setupContainerSupport(runner worker.Runner, st *api.State, entity *apiagent.Entity) error {
	var supportedContainers []instance.ContainerType
	// We don't yet support nested lxc containers but anything else can run an LXC container.
	if entity.ContainerType() != instance.LXC {
		supportedContainers = append(supportedContainers, instance.LXC)
	}
	supportsKvm, err := kvm.IsKVMSupported()
	if err != nil {
		logger.Warningf("determining kvm support: %v\nno kvm containers possible", err)
	}
	if err == nil && supportsKvm {
		supportedContainers = append(supportedContainers, instance.KVM)
	}
	return a.updateSupportedContainers(runner, st, entity.Tag(), supportedContainers)
}

// updateSupportedContainers records in state that a machine can run the specified containers.
// It starts a watcher and when a container of a given type is first added to the machine,
// the watcher is killed, the machine is set up to be able to start containers of the given type,
// and a suitable provisioner is started.
func (a *MachineAgent) updateSupportedContainers(runner worker.Runner, st *api.State,
	tag string, containers []instance.ContainerType) error {

	var machine *apiprovisioner.Machine
	var err error
	pr := st.Provisioner()
	if machine, err = pr.Machine(tag); err != nil {
		return fmt.Errorf("%s is not in state: %v", tag, err)
	}
	if len(containers) == 0 {
		if err := machine.SupportsNoContainers(); err != nil {
			return fmt.Errorf("clearing supported containers for %s: %v", tag, err)
		}
		return nil
	}
	if err := machine.SetSupportedContainers(containers...); err != nil {
		return fmt.Errorf("setting supported containers for %s: %v", tag, err)
	}
	// Start the watcher to fire when a container is first requested on the machine.
	watcherName := fmt.Sprintf("%s-container-watcher", machine.Id())
	handler := provisioner.NewContainerSetupHandler(runner, watcherName, containers, machine, pr, a.Conf.config)
	runner.StartWorker(watcherName, func() (worker.Worker, error) {
		return worker.NewStringsWorker(handler), nil
	})
	return nil
}

// StateJobs returns a worker running all the workers that require
// a *state.State cofnnection.
func (a *MachineAgent) StateWorker() (worker.Worker, error) {
	agentConfig := a.Conf.config
	st, entity, err := openState(agentConfig, a)
	if err != nil {
		return nil, err
	}
	reportOpenedState(st)
	m := entity.(*state.Machine)

	runner := newRunner(connectionIsFatal(st), moreImportant)
	// Take advantage of special knowledge here in that we will only ever want
	// the storage provider on one machine, and that is the "bootstrap" node.
	providerType := agentConfig.Value(agent.ProviderType)
	if (providerType == provider.Local || providerType == provider.Null) && m.Id() == bootstrapMachineId {
		runner.StartWorker("local-storage", func() (worker.Worker, error) {
			// TODO(axw) 2013-09-24 bug #1229507
			// Make another job to enable storage.
			// There's nothing special about this.
			return localstorage.NewWorker(agentConfig), nil
		})
	}
	for _, job := range m.Jobs() {
		switch job {
		case state.JobHostUnits:
			// Implemented in APIWorker.
		case state.JobManageEnviron:
			// TODO(axw) 2013-09-24 bug #1229506
			// Make another job to enable the firewaller. Not all environments
			// are capable of managing ports centrally.
			runner.StartWorker("firewaller", func() (worker.Worker, error) {
				return firewaller.NewFirewaller(st), nil
			})
			runner.StartWorker("addressupdater", func() (worker.Worker, error) {
				return addressupdater.NewWorker(st), nil
			})
		case state.JobManageState:
			runner.StartWorker("apiserver", func() (worker.Worker, error) {
				// If the configuration does not have the required information,
				// it is currently not a recoverable error, so we kill the whole
				// agent, potentially enabling human intervention to fix
				// the agent's configuration file. In the future, we may retrieve
				// the state server certificate and key from the state, and
				// this should then change.
				port, cert, key := a.Conf.config.APIServerDetails()
				if len(cert) == 0 || len(key) == 0 {
					return nil, &fatalError{"configuration does not have state server cert/key"}
				}
				return apiserver.NewServer(st, fmt.Sprintf(":%d", port), cert, key)
			})
			runner.StartWorker("cleaner", func() (worker.Worker, error) {
				return cleaner.NewCleaner(st), nil
			})
			runner.StartWorker("resumer", func() (worker.Worker, error) {
				// The action of resumer is so subtle that it is not tested,
				// because we can't figure out how to do so without brutalising
				// the transaction log.
				return resumer.NewResumer(st), nil
			})
			runner.StartWorker("minunitsworker", func() (worker.Worker, error) {
				return minunitsworker.NewMinUnitsWorker(st), nil
			})
		default:
			logger.Warningf("ignoring unknown job %q", job)
		}
	}
	return newCloseWorker(runner, st), nil
}

func (a *MachineAgent) Entity(st *state.State) (AgentState, error) {
	m, err := st.Machine(a.MachineId)
	if err != nil {
		return nil, err
	}
	// Check the machine nonce as provisioned matches the agent.Conf value.
	if !m.CheckProvisioned(a.Conf.config.Nonce()) {
		// The agent is running on a different machine to the one it
		// should be according to state. It must stop immediately.
		logger.Errorf("running machine %v agent on inappropriate instance", m)
		return nil, worker.ErrTerminateAgent
	}
	return m, nil
}

func (a *MachineAgent) Tag() string {
	return names.MachineTag(a.MachineId)
}

func (a *MachineAgent) uninstallAgent() error {
	var errors []error
	agentServiceName := a.Conf.config.Value(agent.AgentServiceName)
	if agentServiceName == "" {
		// For backwards compatibility, handle lack of AgentServiceName.
		agentServiceName = os.Getenv("UPSTART_JOB")
	}
	if agentServiceName != "" {
		if err := upstart.NewService(agentServiceName).Remove(); err != nil {
			errors = append(errors, fmt.Errorf("cannot remove service %q: %v", agentServiceName, err))
		}
	}
	// The machine agent may terminate without knowing its jobs,
	// for example if the machine's entry in state was removed.
	// Thus, we do not rely on jobs here, and instead just check
	// if the upstart config exists.
	mongoServiceName := a.Conf.config.Value(agent.MongoServiceName)
	if mongoServiceName != "" {
		if err := upstart.NewService(mongoServiceName).StopAndRemove(); err != nil {
			errors = append(errors, fmt.Errorf("cannot stop/remove service %q: %v", mongoServiceName, err))
		}
	}
	if err := os.RemoveAll(a.Conf.dataDir); err != nil {
		errors = append(errors, err)
	}
	if len(errors) == 0 {
		return nil
	}
	return fmt.Errorf("uninstall failed: %v", errors)
}

// Below pieces are used for testing,to give us access to the *State opened
// by the agent, and allow us to trigger syncs without waiting 5s for them
// to happen automatically.

var stateReporter chan<- *state.State

func reportOpenedState(st *state.State) {
	select {
	case stateReporter <- st:
	default:
	}
}

func sendOpenedStates(dst chan<- *state.State) (undo func()) {
	var original chan<- *state.State
	original, stateReporter = stateReporter, dst
	return func() { stateReporter = original }
}

var apiReporter chan<- *api.State

func reportOpenedAPI(st *api.State) {
	select {
	case apiReporter <- st:
	default:
	}
}
func sendOpenedAPIs(dst chan<- *api.State) (undo func()) {
	var original chan<- *api.State
	original, apiReporter = apiReporter, dst
	return func() { apiReporter = original }
}<|MERGE_RESOLUTION|>--- conflicted
+++ resolved
@@ -172,15 +172,10 @@
 	runner.StartWorker("logger", func() (worker.Worker, error) {
 		return workerlogger.NewLogger(st.Logger(), agentConfig), nil
 	})
-<<<<<<< HEAD
-	providerType := agentConfig.Value(agent.ProviderType)
-	if !(providerType == "local" && a.MachineId == bootstrapMachineId) {
-=======
 
 	// If not a local provider bootstrap machine, start the worker to manage SSH keys.
 	providerType := agentConfig.Value(agent.ProviderType)
 	if providerType != provider.Local || a.MachineId != bootstrapMachineId {
->>>>>>> 03c8a589
 		runner.StartWorker("authenticationworker", func() (worker.Worker, error) {
 			return authenticationworker.NewWorker(st.KeyUpdater(), agentConfig), nil
 		})
