--- conflicted
+++ resolved
@@ -64,16 +64,10 @@
 // primeAgent adds a new Machine to run the given jobs, and sets up the
 // machine agent's directory.  It returns the new machine, the
 // agent's configuration and the tools currently running.
-<<<<<<< HEAD
-func (s *MachineSuite) primeAgent(c *C, jobs ...state.MachineJob) (*state.Machine, *agent.Conf, *tools.Tools) {
+func (s *MachineSuite) primeAgent(c *gc.C, jobs ...state.MachineJob) (*state.Machine, *agent.Conf, *tools.Tools) {
 	nonce := state.BootstrapNonce
 	m, err := s.State.InjectMachine("series", constraints.Value{}, "ardbeg-0", instance.HardwareCharacteristics{}, nonce, jobs...)
-	c.Assert(err, IsNil)
-=======
-func (s *MachineSuite) primeAgent(c *gc.C, jobs ...state.MachineJob) (*state.Machine, *agent.Conf, *tools.Tools) {
-	m, err := s.State.InjectMachine("series", constraints.Value{}, "ardbeg-0", instance.HardwareCharacteristics{}, jobs...)
-	c.Assert(err, gc.IsNil)
->>>>>>> 8d0681fd
+	c.Assert(err, gc.IsNil)
 	err = m.SetMongoPassword("machine-password")
 	c.Assert(err, gc.IsNil)
 	err = m.SetPassword("machine-password")
