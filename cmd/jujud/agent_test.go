// Copyright 2012, 2013 Canonical Ltd.
// Licensed under the AGPLv3, see LICENCE file for details.

package main

import (
	stderrors "errors"
	"fmt"
	"net"
	"strconv"
	"time"

	jc "github.com/juju/testing/checkers"
	gc "launchpad.net/gocheck"

	"launchpad.net/juju-core/agent"
	agenttools "launchpad.net/juju-core/agent/tools"
	"launchpad.net/juju-core/cmd"
	"launchpad.net/juju-core/environs"
	envtesting "launchpad.net/juju-core/environs/testing"
	envtools "launchpad.net/juju-core/environs/tools"
	"launchpad.net/juju-core/instance"
	"launchpad.net/juju-core/juju/testing"
	"launchpad.net/juju-core/state"
	"launchpad.net/juju-core/state/api"
	"launchpad.net/juju-core/state/api/params"
	coretesting "launchpad.net/juju-core/testing"
	"launchpad.net/juju-core/testing/testbase"
	coretools "launchpad.net/juju-core/tools"
	"launchpad.net/juju-core/version"
	"launchpad.net/juju-core/worker"
	"launchpad.net/juju-core/worker/upgrader"
)

var _ = gc.Suite(&toolSuite{})

type toolSuite struct {
	testbase.LoggingSuite
}

var errorImportanceTests = []error{
	nil,
	stderrors.New("foo"),
	&upgrader.UpgradeReadyError{},
	worker.ErrTerminateAgent,
}

func (*toolSuite) TestErrorImportance(c *gc.C) {
	for i, err0 := range errorImportanceTests {
		for j, err1 := range errorImportanceTests {
			c.Assert(moreImportant(err0, err1), gc.Equals, i > j)
		}
	}
}

var isFatalTests = []struct {
	err     error
	isFatal bool
}{{
	err:     worker.ErrTerminateAgent,
	isFatal: true,
}, {
	err:     &upgrader.UpgradeReadyError{},
	isFatal: true,
}, {
	err: &params.Error{
		Message: "blah",
		Code:    params.CodeNotProvisioned,
	},
	isFatal: false,
}, {
	err:     &fatalError{"some fatal error"},
	isFatal: true,
}, {
	err:     stderrors.New("foo"),
	isFatal: false,
}, {
	err: &params.Error{
		Message: "blah",
		Code:    params.CodeNotFound,
	},
	isFatal: false,
}}

func (*toolSuite) TestIsFatal(c *gc.C) {
	for i, test := range isFatalTests {
		c.Logf("test %d: %s", i, test.err)
		c.Assert(isFatal(test.err), gc.Equals, test.isFatal)
	}
}

type apiOpenSuite struct {
	testbase.LoggingSuite
}

type fakeAPIOpenConfig struct {
	agent.Config
}

func (fakeAPIOpenConfig) APIInfo() *api.Info {
	return &api.Info{}
}

func (fakeAPIOpenConfig) OldPassword() string {
	return "old"
}

var _ = gc.Suite(&apiOpenSuite{})

func (s *apiOpenSuite) TestOpenAPIStateReplaceErrors(c *gc.C) {
	var apiError error
	s.PatchValue(&apiOpen, func(info *api.Info, opts api.DialOpts) (*api.State, error) {
		return nil, apiError
	})
	for i, test := range []struct {
		openErr    error
		replaceErr error
	}{{
		fmt.Errorf("blah"), nil,
	}, {
		openErr:    &params.Error{Code: params.CodeNotProvisioned},
		replaceErr: worker.ErrTerminateAgent,
	}, {
		openErr:    &params.Error{Code: params.CodeUnauthorized},
		replaceErr: worker.ErrTerminateAgent,
	}} {
		c.Logf("test %d", i)
		apiError = test.openErr
		_, _, err := openAPIState(fakeAPIOpenConfig{}, nil)
		if test.replaceErr == nil {
			c.Check(err, gc.Equals, test.openErr)
		} else {
			c.Check(err, gc.Equals, test.replaceErr)
		}
	}
}

type testPinger func() error

func (f testPinger) Ping() error {
	return f()
}

func (s *toolSuite) TestConnectionIsFatal(c *gc.C) {
	var (
		errPinger testPinger = func() error {
			return stderrors.New("ping error")
		}
		okPinger testPinger = func() error {
			return nil
		}
	)
	for i, pinger := range []testPinger{errPinger, okPinger} {
		for j, test := range isFatalTests {
			c.Logf("test %d.%d: %s", i, j, test.err)
			fatal := connectionIsFatal(pinger)(test.err)
			if test.isFatal {
				c.Check(fatal, jc.IsTrue)
			} else {
				c.Check(fatal, gc.Equals, i == 0)
			}
		}
	}
}

func mkTools(s string) *coretools.Tools {
	return &coretools.Tools{
		Version: version.MustParseBinary(s + "-foo-bar"),
	}
}

type acCreator func() (cmd.Command, *AgentConf)

// CheckAgentCommand is a utility function for verifying that common agent
// options are handled by a Command; it returns an instance of that
// command pre-parsed, with any mandatory flags added.
func CheckAgentCommand(c *gc.C, create acCreator, args []string) cmd.Command {
	com, conf := create()
	err := coretesting.InitCommand(com, args)
	c.Assert(conf.dataDir, gc.Equals, "/var/lib/juju")
	badArgs := append(args, "--data-dir", "")
	com, conf = create()
	err = coretesting.InitCommand(com, badArgs)
	c.Assert(err, gc.ErrorMatches, "--data-dir option must be set")

	args = append(args, "--data-dir", "jd")
	com, conf = create()
	c.Assert(coretesting.InitCommand(com, args), gc.IsNil)
	c.Assert(conf.dataDir, gc.Equals, "jd")
	return com
}

// ParseAgentCommand is a utility function that inserts the always-required args
// before parsing an agent command and returning the result.
func ParseAgentCommand(ac cmd.Command, args []string) error {
	common := []string{
		"--data-dir", "jd",
	}
	return coretesting.InitCommand(ac, append(common, args...))
}

type runner interface {
	Run(*cmd.Context) error
	Stop() error
}

// runWithTimeout runs an agent and waits
// for it to complete within a reasonable time.
func runWithTimeout(r runner) error {
	done := make(chan error)
	go func() {
		done <- r.Run(nil)
	}()
	select {
	case err := <-done:
		return err
	case <-time.After(coretesting.LongWait):
	}
	err := r.Stop()
	return fmt.Errorf("timed out waiting for agent to finish; stop error: %v", err)
}

// agentSuite is a fixture to be used by agent test suites.
type agentSuite struct {
	oldRestartDelay time.Duration
	testing.JujuConnSuite
}

func (s *agentSuite) SetUpSuite(c *gc.C) {
	s.JujuConnSuite.SetUpSuite(c)

	s.oldRestartDelay = worker.RestartDelay
	// We could use testing.ShortWait, but this thrashes quite
	// a bit when some tests are restarting every 50ms for 10 seconds,
	// so use a slightly more friendly delay.
	worker.RestartDelay = 250 * time.Millisecond
<<<<<<< HEAD
	s.PatchValue(&ensureMongoServer, func(string, string, params.StateServingInfo) error {
=======
	s.PatchValue(&ensureMongoServer, func(string, string, params.StateServingInfo, bool) error {
>>>>>>> 760ac45f
		return nil
	})
}

func (s *agentSuite) TearDownSuite(c *gc.C) {
	s.JujuConnSuite.TearDownSuite(c)
	worker.RestartDelay = s.oldRestartDelay
}

// primeAgent writes the configuration file and tools with version vers
// for an agent with the given entity name.  It returns the agent's
// configuration and the current tools.
func (s *agentSuite) primeAgent(c *gc.C, tag, password string, vers version.Binary) (agent.ConfigSetterWriter, *coretools.Tools) {
	stor := s.Conn.Environ.Storage()
	agentTools := envtesting.PrimeTools(c, stor, s.DataDir(), vers)
	err := envtools.MergeAndWriteMetadata(stor, coretools.List{agentTools}, envtools.DoNotWriteMirrors)
	c.Assert(err, gc.IsNil)
	tools1, err := agenttools.ChangeAgentTools(s.DataDir(), tag, vers)
	c.Assert(err, gc.IsNil)
	c.Assert(tools1, gc.DeepEquals, agentTools)

	stateInfo := s.StateInfo(c)
	apiInfo := s.APIInfo(c)
	conf, err := agent.NewAgentConfig(
		agent.AgentConfigParams{
			DataDir:           s.DataDir(),
			Tag:               tag,
			UpgradedToVersion: vers.Number,
			Password:          password,
			Nonce:             state.BootstrapNonce,
			StateAddresses:    stateInfo.Addrs,
			APIAddresses:      apiInfo.Addrs,
			CACert:            stateInfo.CACert,
		})
	conf.SetPassword(password)
	c.Assert(conf.Write(), gc.IsNil)
	s.primeAPIHostPorts(c)
	return conf, agentTools
}

func (s *agentSuite) primeAPIHostPorts(c *gc.C) {
	apiInfo := s.APIInfo(c)

	c.Assert(apiInfo.Addrs, gc.HasLen, 1)
	hostPort, err := parseHostPort(apiInfo.Addrs[0])
	c.Assert(err, gc.IsNil)

	err = s.State.SetAPIHostPorts([][]instance.HostPort{{hostPort}})
	c.Assert(err, gc.IsNil)
}

func parseHostPort(s string) (instance.HostPort, error) {
	addr, port, err := net.SplitHostPort(s)
	if err != nil {
		return instance.HostPort{}, err
	}
	portNum, err := strconv.Atoi(port)
	if err != nil {
		return instance.HostPort{}, fmt.Errorf("bad port number %q", port)
	}
	addrs := instance.NewAddresses(addr)
	hostPorts := instance.AddressesWithPort(addrs, portNum)
	return hostPorts[0], nil
}

// makeStateAgentConfig creates and writes a state agent config.
func writeStateAgentConfig(c *gc.C, stateInfo *state.Info, dataDir, tag, password string, vers version.Binary) agent.ConfigSetterWriter {
	port := coretesting.FindTCPPort()
	apiAddr := []string{fmt.Sprintf("localhost:%d", port)}
	conf, err := agent.NewStateMachineConfig(
		agent.AgentConfigParams{
			DataDir:           dataDir,
			Tag:               tag,
			UpgradedToVersion: vers.Number,
			Password:          password,
			Nonce:             state.BootstrapNonce,
			StateAddresses:    stateInfo.Addrs,
			APIAddresses:      apiAddr,
			CACert:            stateInfo.CACert,
		},
		params.StateServingInfo{
			Cert:       coretesting.ServerCert,
			PrivateKey: coretesting.ServerKey,
			StatePort:  coretesting.MgoServer.Port(),
			APIPort:    port,
		})
	c.Assert(err, gc.IsNil)
	conf.SetPassword(password)
	c.Assert(conf.Write(), gc.IsNil)
	return conf
}

// primeStateAgent writes the configuration file and tools with version vers
// for an agent with the given entity name.  It returns the agent's configuration
// and the current tools.
func (s *agentSuite) primeStateAgent(
	c *gc.C, tag, password string, vers version.Binary) (agent.ConfigSetterWriter, *coretools.Tools) {

	agentTools := envtesting.PrimeTools(c, s.Conn.Environ.Storage(), s.DataDir(), vers)
	tools1, err := agenttools.ChangeAgentTools(s.DataDir(), tag, vers)
	c.Assert(err, gc.IsNil)
	c.Assert(tools1, gc.DeepEquals, agentTools)

	stateInfo := s.StateInfo(c)
	conf := writeStateAgentConfig(c, stateInfo, s.DataDir(), tag, password, vers)
	s.primeAPIHostPorts(c)
	return conf, agentTools
}

// initAgent initialises the given agent command with additional
// arguments as provided.
func (s *agentSuite) initAgent(c *gc.C, a cmd.Command, args ...string) {
	args = append([]string{"--data-dir", s.DataDir()}, args...)
	err := coretesting.InitCommand(a, args)
	c.Assert(err, gc.IsNil)
}

func (s *agentSuite) testOpenAPIState(c *gc.C, ent state.AgentEntity, agentCmd Agent, initialPassword string) {
	conf, err := agent.ReadConfig(agent.ConfigPath(s.DataDir(), ent.Tag()))
	c.Assert(err, gc.IsNil)

	conf.SetPassword("")
	err = conf.Write()
	c.Assert(err, gc.IsNil)

	// Check that it starts initially and changes the password
	assertOpen := func(conf agent.Config) {
		st, gotEnt, err := openAPIState(conf, agentCmd)
		c.Assert(err, gc.IsNil)
		c.Assert(st, gc.NotNil)
		st.Close()
		c.Assert(gotEnt.Tag(), gc.Equals, ent.Tag())
	}
	assertOpen(conf)

	// Check that the initial password is no longer valid.
	err = ent.Refresh()
	c.Assert(err, gc.IsNil)
	c.Assert(ent.PasswordValid(initialPassword), gc.Equals, false)

	// Read the configuration and check that we can connect with it.
	conf = refreshConfig(c, conf)
	// Check we can open the API with the new configuration.
	assertOpen(conf)
}

type errorAPIOpener struct {
	err error
}

func (e *errorAPIOpener) OpenAPI(_ api.DialOpts) (*api.State, string, error) {
	return nil, "", e.err
}

func (s *agentSuite) assertCanOpenState(c *gc.C, tag, dataDir string) {
	config, err := agent.ReadConfig(agent.ConfigPath(dataDir, tag))
	c.Assert(err, gc.IsNil)
	info, ok := config.StateInfo()
	c.Assert(ok, jc.IsTrue)
	st, err := state.Open(info, state.DialOpts{}, environs.NewStatePolicy())
	c.Assert(err, gc.IsNil)
	st.Close()
}

func (s *agentSuite) assertCannotOpenState(c *gc.C, tag, dataDir string) {
	config, err := agent.ReadConfig(agent.ConfigPath(dataDir, tag))
	c.Assert(err, gc.IsNil)
	info, ok := config.StateInfo()
	c.Assert(ok, jc.IsFalse)
}

func refreshConfig(c *gc.C, config agent.Config) agent.ConfigSetterWriter {
	config1, err := agent.ReadConfig(agent.ConfigPath(config.DataDir(), config.Tag()))
	c.Assert(err, gc.IsNil)
	return config1
}<|MERGE_RESOLUTION|>--- conflicted
+++ resolved
@@ -234,11 +234,7 @@
 	// a bit when some tests are restarting every 50ms for 10 seconds,
 	// so use a slightly more friendly delay.
 	worker.RestartDelay = 250 * time.Millisecond
-<<<<<<< HEAD
-	s.PatchValue(&ensureMongoServer, func(string, string, params.StateServingInfo) error {
-=======
 	s.PatchValue(&ensureMongoServer, func(string, string, params.StateServingInfo, bool) error {
->>>>>>> 760ac45f
 		return nil
 	})
 }
