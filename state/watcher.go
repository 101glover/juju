// Copyright 2012, 2013 Canonical Ltd.
// Licensed under the AGPLv3, see LICENCE file for details.

package state

import (
	"fmt"
	"regexp"
	"strings"
	"time"

	"labix.org/v2/mgo"
	"launchpad.net/juju-core/environs/config"
	"launchpad.net/juju-core/errors"
	"launchpad.net/juju-core/instance"
	"launchpad.net/juju-core/state/watcher"
	"launchpad.net/juju-core/utils/set"
	"launchpad.net/loggo"
	"launchpad.net/tomb"
)

var watchLogger = loggo.GetLogger("juju.state.watch")

// commonWatcher is part of all client watchers.
type commonWatcher struct {
	st   *State
	tomb tomb.Tomb
}

// Stop stops the watcher, and returns any error encountered while running
// or shutting down.
func (w *commonWatcher) Stop() error {
	w.tomb.Kill(nil)
	return w.tomb.Wait()
}

// Err returns any error encountered while running or shutting down, or
// tomb.ErrStillAlive if the watcher is still running.
func (w *commonWatcher) Err() error {
	return w.tomb.Err()
}

// collect combines the effects of the one change, and any further changes read
// from more in the next 10ms. The result map describes the existence, or not,
// of every id observed to have changed. If a value is read from the supplied
// stop chan, collect returns false immediately.
func collect(one watcher.Change, more <-chan watcher.Change, stop <-chan struct{}) (map[string]bool, bool) {
	var count int
	result := map[string]bool{}
	handle := func(ch watcher.Change) {
		count++
		result[ch.Id.(string)] = ch.Revno != -1
	}
	handle(one)
	timeout := time.After(10 * time.Millisecond)
	for {
		select {
		case <-stop:
			return nil, false
		case another := <-more:
			handle(another)
			continue
		case <-timeout:
		}
		break
	}
	watchLogger.Tracef("read %d events for %d documents", count, len(result))
	return result, true
}

func hasString(changes []string, name string) bool {
	for _, v := range changes {
		if v == name {
			return true
		}
	}
	return false
}

func hasInt(changes []int, id int) bool {
	for _, v := range changes {
		if v == id {
			return true
		}
	}
	return false
}

// LifecycleWatcher notifies about lifecycle changes for a set of entities of
// the same kind. The first event emitted will contain the ids of all non-Dead
// entities; subsequent events are emitted whenever one or more entities are
// added, or change their lifecycle state. After an entity is found to be
// Dead, no further event will include it.
type LifecycleWatcher struct {
	commonWatcher
	out chan []string
	// coll is the collection holding all interesting entities.
	coll *mgo.Collection
	// members is used to select the initial set of interesting entities.
	members D
	// filter is used to exclude events not affecting interesting entities.
	filter func(interface{}) bool
	// life holds the most recent known life states of interesting entities.
	life map[string]Life
}

// WatchServices returns a LifecycleWatcher that notifies of changes to
// the lifecycles of the services in the environment.
func (st *State) WatchServices() *LifecycleWatcher {
	return newLifecycleWatcher(st, st.services, nil, nil)
}

// WatchUnits returns a LifecycleWatcher that notifies of changes to the
// lifecycles of units of s.
func (s *Service) WatchUnits() *LifecycleWatcher {
	members := D{{"service", s.doc.Name}}
	prefix := s.doc.Name + "/"
	filter := func(id interface{}) bool {
		return strings.HasPrefix(id.(string), prefix)
	}
	return newLifecycleWatcher(s.st, s.st.units, members, filter)
}

// WatchEnvironMachines returns a LifecycleWatcher that notifies of changes to
// the lifecycles of the machines (but not containers) in the environment.
func (st *State) WatchEnvironMachines() *LifecycleWatcher {
	members := D{{"containertype", ""}}
	filter := func(id interface{}) bool {
		return !strings.Contains(id.(string), "/")
	}
	return newLifecycleWatcher(st, st.machines, members, filter)
}

// WatchContainers returns a LifecycleWatcher that notifies of changes to the
// lifecycles of containers on a machine.
func (m *Machine) WatchContainers(ctype ContainerType) *LifecycleWatcher {
	members := D{{"parent", m.doc.Id}}
	match := fmt.Sprintf("^%s/%s/%s$", m.doc.Id, ctype, numberSnippet)
	child := regexp.MustCompile(match)
	filter := func(key interface{}) bool {
		return child.MatchString(key.(string))
	}
	return newLifecycleWatcher(m.st, m.st.machines, members, filter)
}

func newLifecycleWatcher(st *State, coll *mgo.Collection, members D, filter func(key interface{}) bool) *LifecycleWatcher {
	w := &LifecycleWatcher{
		commonWatcher: commonWatcher{st: st},
		coll:          coll,
		members:       members,
		filter:        filter,
		life:          make(map[string]Life),
		out:           make(chan []string),
	}
	go func() {
		defer w.tomb.Done()
		defer close(w.out)
		w.tomb.Kill(w.loop())
	}()
	return w
}

type lifeDoc struct {
	Id   string `bson:"_id"`
	Life Life
}

var lifeFields = D{{"_id", 1}, {"life", 1}}

// Changes returns the event channel for the LifecycleWatcher.
func (w *LifecycleWatcher) Changes() <-chan []string {
	return w.out
}

func (w *LifecycleWatcher) initial() (ids *set.Strings, err error) {
	ids = &set.Strings{}
	var doc lifeDoc
	iter := w.coll.Find(w.members).Select(lifeFields).Iter()
	for iter.Next(&doc) {
		ids.Add(doc.Id)
		if doc.Life != Dead {
			w.life[doc.Id] = doc.Life
		}
	}
	if err := iter.Err(); err != nil {
		return nil, err
	}
	return ids, nil
}

func (w *LifecycleWatcher) merge(ids *set.Strings, updates map[string]bool) error {
	// Separate ids into those thought to exist and those known to be removed.
	changed := []string{}
	latest := map[string]Life{}
	for id, exists := range updates {
		if exists {
			changed = append(changed, id)
		} else {
			latest[id] = Dead
		}
	}

	// Collect life states from ids thought to exist. Any that don't actually
	// exist are ignored (we'll get an event for their removal soon enough).
	iter := w.coll.Find(D{{"_id", D{{"$in", changed}}}}).Select(lifeFields).Iter()
	var doc lifeDoc
	for iter.Next(&doc) {
		latest[doc.Id] = doc.Life
	}
	if err := iter.Err(); err != nil {
		return err
	}

	// Add to ids any whose life state is known to have changed.
	for id, newLife := range latest {
		gone := newLife == Dead
		oldLife, known := w.life[id]
		switch {
		case known && gone:
			delete(w.life, id)
		case !known && !gone:
			w.life[id] = newLife
		case known && newLife != oldLife:
			w.life[id] = newLife
		default:
			continue
		}
		ids.Add(id)
	}
	return nil
}

func (w *LifecycleWatcher) loop() (err error) {
	in := make(chan watcher.Change)
	w.st.watcher.WatchCollectionWithFilter(w.coll.Name, in, w.filter)
	defer w.st.watcher.UnwatchCollection(w.coll.Name, in)
	ids, err := w.initial()
	if err != nil {
		return err
	}
	out := w.out
	for {
		select {
		case <-w.tomb.Dying():
			return tomb.ErrDying
		case <-w.st.watcher.Dead():
			return watcher.MustErr(w.st.watcher)
		case ch := <-in:
			updates, ok := collect(ch, in, w.tomb.Dying())
			if !ok {
				return tomb.ErrDying
			}
			if err := w.merge(ids, updates); err != nil {
				return err
			}
			if !ids.IsEmpty() {
				out = w.out
			}
		case out <- ids.Values():
			ids = &set.Strings{}
			out = nil
		}
	}
	return nil
}

// MinUnitsWatcher notifies about MinUnits changes of the services requiring
// a minimum number of units to be alive. The first event returned by the
// watcher is the set of service names requiring a minimum number of units.
// Subsequent events are generated when a service increases MinUnits, or when
// one or more units belonging to a service are destroyed.
type MinUnitsWatcher struct {
	commonWatcher
	known map[string]int
	out   chan []string
}

func newMinUnitsWatcher(st *State) *MinUnitsWatcher {
	w := &MinUnitsWatcher{
		commonWatcher: commonWatcher{st: st},
		known:         make(map[string]int),
		out:           make(chan []string),
	}
	go func() {
		defer w.tomb.Done()
		defer close(w.out)
		w.tomb.Kill(w.loop())
	}()
	return w
}

func (st *State) WatchMinUnits() *MinUnitsWatcher {
	return newMinUnitsWatcher(st)
}

func (w *MinUnitsWatcher) initial() (*set.Strings, error) {
	serviceNames := new(set.Strings)
	doc := &minUnitsDoc{}
	iter := w.st.minUnits.Find(nil).Iter()
	for iter.Next(doc) {
		w.known[doc.ServiceName] = doc.Revno
		serviceNames.Add(doc.ServiceName)
	}
	return serviceNames, iter.Err()
}

func (w *MinUnitsWatcher) merge(serviceNames *set.Strings, change watcher.Change) error {
	serviceName := change.Id.(string)
	if change.Revno == -1 {
		delete(w.known, serviceName)
		serviceNames.Remove(serviceName)
		return nil
	}
	doc := minUnitsDoc{}
	if err := w.st.minUnits.FindId(serviceName).One(&doc); err != nil {
		return err
	}
	revno, known := w.known[serviceName]
	w.known[serviceName] = doc.Revno
	if !known || doc.Revno > revno {
		serviceNames.Add(serviceName)
	}
	return nil
}

func (w *MinUnitsWatcher) loop() (err error) {
	ch := make(chan watcher.Change)
	w.st.watcher.WatchCollection(w.st.minUnits.Name, ch)
	defer w.st.watcher.UnwatchCollection(w.st.minUnits.Name, ch)
	serviceNames, err := w.initial()
	if err != nil {
		return err
	}
	out := w.out
	for {
		select {
		case <-w.tomb.Dying():
			return tomb.ErrDying
		case change, ok := <-ch:
			if !ok {
				return watcher.MustErr(w.st.watcher)
			}
			if err = w.merge(serviceNames, change); err != nil {
				return err
			}
			if !serviceNames.IsEmpty() {
				out = w.out
			}
		case out <- serviceNames.Values():
			out = nil
			serviceNames = new(set.Strings)
		}
	}
	return nil
}

func (w *MinUnitsWatcher) Changes() <-chan []string {
	return w.out
}

// ServiceRelationsWatcher notifies about the lifecycle changes of the
// relations the service is in. The first event returned by the watcher is
// the set of ids of all relations that the service is part of, irrespective
// of their life state. Subsequent events return batches of newly added
// relations and relations which have changed their lifecycle. After a
// relation is reported to be Dead, no further event will include it.
type ServiceRelationsWatcher struct {
	commonWatcher
	service *Service
	out     chan []int
	known   map[string]relationDoc
}

// WatchRelations returns a new ServiceRelationsWatcher for s.
func (s *Service) WatchRelations() *ServiceRelationsWatcher {
	return newServiceRelationsWatcher(s)
}

func newServiceRelationsWatcher(s *Service) *ServiceRelationsWatcher {
	w := &ServiceRelationsWatcher{
		commonWatcher: commonWatcher{st: s.st},
		out:           make(chan []int),
		known:         make(map[string]relationDoc),
		service:       &Service{st: s.st, doc: s.doc}, // Copy so it may be freely refreshed
	}
	go func() {
		defer w.tomb.Done()
		defer close(w.out)
		w.tomb.Kill(w.loop())
	}()
	return w
}

func (w *ServiceRelationsWatcher) Stop() error {
	w.tomb.Kill(nil)
	return w.tomb.Wait()
}

// Changes returns the event channel for w.
func (w *ServiceRelationsWatcher) Changes() <-chan []int {
	return w.out
}

func (w *ServiceRelationsWatcher) initial() (new []int, err error) {
	doc := relationDoc{}
	iter := w.st.relations.Find(D{{"endpoints.servicename", w.service.doc.Name}}).Select(append(D{{"id", 1}}, lifeFields...)).Iter()
	for iter.Next(&doc) {
		w.known[doc.Key] = doc
		new = append(new, doc.Id)
	}
	if iter.Err() != nil {
		return nil, err
	}
	return new, nil
}

func (w *ServiceRelationsWatcher) merge(pending []int, key string) (new []int, err error) {
	doc := relationDoc{}
	err = w.st.relations.FindId(key).One(&doc)
	if err != nil && err != mgo.ErrNotFound {
		return nil, err
	}
	old, known := w.known[key]
	if err == mgo.ErrNotFound {
		if known && old.Life != Dead && !hasInt(pending, old.Id) {
			delete(w.known, key)
			return append(pending, old.Id), nil
		}
		return pending, nil
	}
	w.known[key] = doc
	if !known {
		return append(pending, doc.Id), nil
	}
	if old.Life == doc.Life || hasInt(pending, old.Id) {
		return pending, nil
	}
	return append(pending, doc.Id), nil
}

func (w *ServiceRelationsWatcher) loop() (err error) {
	ch := make(chan watcher.Change)
	w.st.watcher.WatchCollection(w.st.relations.Name, ch)
	defer w.st.watcher.UnwatchCollection(w.st.relations.Name, ch)
	changes, err := w.initial()
	if err != nil {
		return err
	}
	prefix1 := w.service.doc.Name + ":"
	prefix2 := " " + w.service.doc.Name + ":"
	out := w.out
	for {
		select {
		case <-w.st.watcher.Dead():
			return watcher.MustErr(w.st.watcher)
		case <-w.tomb.Dying():
			return tomb.ErrDying
		case c := <-ch:
			key := c.Id.(string)
			if !strings.HasPrefix(key, prefix1) && !strings.Contains(key, prefix2) {
				continue
			}
			changes, err = w.merge(changes, key)
			if err != nil {
				return err
			}
			if len(changes) > 0 {
				out = w.out
			}
		case out <- changes:
			out = nil
			changes = nil
		}
	}
	return nil
}

// RelationScopeWatcher observes changes to the set of units
// in a particular relation scope.
type RelationScopeWatcher struct {
	commonWatcher
	prefix     string
	ignore     string
	knownUnits set.Strings
	out        chan *RelationScopeChange
}

// RelationScopeChange contains information about units that have
// entered or left a particular scope.
type RelationScopeChange struct {
	Entered []string
	Left    []string
}

func newRelationScopeWatcher(st *State, scope, ignore string) *RelationScopeWatcher {
	w := &RelationScopeWatcher{
		commonWatcher: commonWatcher{st: st},
		prefix:        scope + "#",
		ignore:        ignore,
		out:           make(chan *RelationScopeChange),
	}
	go func() {
		defer w.tomb.Done()
		defer close(w.out)
		w.tomb.Kill(w.loop())
	}()
	return w
}

// Changes returns a channel that will receive changes when units enter and
// leave a relation scope. The Entered field in the first event on the channel
// holds the initial state.
func (w *RelationScopeWatcher) Changes() <-chan *RelationScopeChange {
	return w.out
}

func (changes *RelationScopeChange) isEmpty() bool {
	return len(changes.Entered)+len(changes.Left) == 0
}

func (w *RelationScopeWatcher) mergeChange(changes *RelationScopeChange, ch watcher.Change) (err error) {
	doc := &relationScopeDoc{ch.Id.(string)}
	if !strings.HasPrefix(doc.Key, w.prefix) {
		return nil
	}
	name := doc.unitName()
	if name == w.ignore {
		return nil
	}
	if ch.Revno == -1 {
		if w.knownUnits.Contains(name) {
			changes.Left = append(changes.Left, name)
			w.knownUnits.Remove(name)
		}
		return nil
	}
	if !w.knownUnits.Contains(name) {
		changes.Entered = append(changes.Entered, name)
		w.knownUnits.Add(name)
	}
	return nil
}

func (w *RelationScopeWatcher) getInitialEvent() (initial *RelationScopeChange, err error) {
	changes := &RelationScopeChange{}
	docs := []relationScopeDoc{}
	sel := D{{"_id", D{{"$regex", "^" + w.prefix}}}}
	err = w.st.relationScopes.Find(sel).All(&docs)
	if err != nil {
		return nil, err
	}
	for _, doc := range docs {
		if name := doc.unitName(); name != w.ignore {
			changes.Entered = append(changes.Entered, name)
			w.knownUnits.Add(name)
		}
	}
	return changes, nil
}

func (w *RelationScopeWatcher) loop() error {
	ch := make(chan watcher.Change)
	w.st.watcher.WatchCollection(w.st.relationScopes.Name, ch)
	defer w.st.watcher.UnwatchCollection(w.st.relationScopes.Name, ch)
	changes, err := w.getInitialEvent()
	if err != nil {
		return err
	}
	out := w.out
	for {
		select {
		case <-w.st.watcher.Dead():
			return watcher.MustErr(w.st.watcher)
		case <-w.tomb.Dying():
			return tomb.ErrDying
		case c := <-ch:
			if err := w.mergeChange(changes, c); err != nil {
				return err
			}
			if !changes.isEmpty() {
				out = w.out
			}
		case out <- changes:
			changes = &RelationScopeChange{}
			out = nil
		}
	}
	return nil
}

// RelationUnitsWatcher sends notifications of units entering and leaving the
// scope of a RelationUnit, and changes to the settings of those units known
// to have entered.
type RelationUnitsWatcher struct {
	commonWatcher
	sw       *RelationScopeWatcher
	watching set.Strings
	updates  chan watcher.Change
	out      chan RelationUnitsChange
}

// RelationUnitsChange holds notifications of units entering and leaving the
// scope of a RelationUnit, and changes to the settings of those units known
// to have entered.
//
// When a counterpart first enters scope, it is/ noted in the Joined field,
// and its settings are noted in the Changed field. Subsequently, settings
// changes will be noted in the Changed field alone, until the couterpart
// leaves the scope; at that point, it will be noted in the Departed field,
// and no further events will be sent for that counterpart unit.
type RelationUnitsChange struct {
	Joined   []string
	Changed  map[string]UnitSettings
	Departed []string
}

// Watch returns a watcher that notifies of changes to conterpart units in
// the relation.
func (ru *RelationUnit) Watch() *RelationUnitsWatcher {
	return newRelationUnitsWatcher(ru)
}

func newRelationUnitsWatcher(ru *RelationUnit) *RelationUnitsWatcher {
	w := &RelationUnitsWatcher{
		commonWatcher: commonWatcher{st: ru.st},
		sw:            ru.WatchScope(),
		updates:       make(chan watcher.Change),
		out:           make(chan RelationUnitsChange),
	}
	go func() {
		defer w.finish()
		w.tomb.Kill(w.loop())
	}()
	return w
}

// Changes returns a channel that will receive the changes to
// counterpart units in a relation. The first event on the
// channel holds the initial state of the relation in its
// Joined and Changed fields.
func (w *RelationUnitsWatcher) Changes() <-chan RelationUnitsChange {
	return w.out
}

func (changes *RelationUnitsChange) empty() bool {
	return len(changes.Joined)+len(changes.Changed)+len(changes.Departed) == 0
}

// mergeSettings reads the relation settings node for the unit with the
// supplied id, and sets a value in the Changed field keyed on the unit's
// name. It returns the mgo/txn revision number of the settings node.
func (w *RelationUnitsWatcher) mergeSettings(changes *RelationUnitsChange, key string) (int64, error) {
	node, err := readSettings(w.st, key)
	if err != nil {
		return -1, err
	}
	name := (&relationScopeDoc{key}).unitName()
	settings := UnitSettings{node.txnRevno, node.Map()}
	if changes.Changed == nil {
		changes.Changed = map[string]UnitSettings{name: settings}
	} else {
		changes.Changed[name] = settings
	}
	return node.txnRevno, nil
}

// mergeScope starts and stops settings watches on the units entering and
// leaving the scope in the supplied RelationScopeChange event, and applies
// the expressed changes to the supplied RelationUnitsChange event.
func (w *RelationUnitsWatcher) mergeScope(changes *RelationUnitsChange, c *RelationScopeChange) error {
	for _, name := range c.Entered {
		key := w.sw.prefix + name
		revno, err := w.mergeSettings(changes, key)
		if err != nil {
			return err
		}
		changes.Joined = append(changes.Joined, name)
		changes.Departed = remove(changes.Departed, name)
		w.st.watcher.Watch(w.st.settings.Name, key, revno, w.updates)
		w.watching.Add(key)
	}
	for _, name := range c.Left {
		key := w.sw.prefix + name
		changes.Departed = append(changes.Departed, name)
		if changes.Changed != nil {
			delete(changes.Changed, name)
		}
		changes.Joined = remove(changes.Joined, name)
		w.st.watcher.Unwatch(w.st.settings.Name, key, w.updates)
		w.watching.Remove(key)
	}
	return nil
}

// remove removes s from strs and returns the modified slice.
func remove(strs []string, s string) []string {
	for i, v := range strs {
		if s == v {
			strs[i] = strs[len(strs)-1]
			return strs[:len(strs)-1]
		}
	}
	return strs
}

func (w *RelationUnitsWatcher) finish() {
	watcher.Stop(w.sw, &w.tomb)
	for _, watchedValue := range w.watching.Values() {
		w.st.watcher.Unwatch(w.st.settings.Name, watchedValue, w.updates)
	}
	close(w.updates)
	close(w.out)
	w.tomb.Done()
}

func (w *RelationUnitsWatcher) loop() (err error) {
	sentInitial := false
	changes := RelationUnitsChange{}
	out := w.out
	out = nil
	for {
		select {
		case <-w.st.watcher.Dead():
			return watcher.MustErr(w.st.watcher)
		case <-w.tomb.Dying():
			return tomb.ErrDying
		case c, ok := <-w.sw.Changes():
			if !ok {
				return watcher.MustErr(w.sw)
			}
			if err = w.mergeScope(&changes, c); err != nil {
				return err
			}
			if !sentInitial || !changes.empty() {
				out = w.out
			} else {
				out = nil
			}
		case c := <-w.updates:
			if _, err = w.mergeSettings(&changes, c.Id.(string)); err != nil {
				return err
			}
			out = w.out
		case out <- changes:
			sentInitial = true
			changes = RelationUnitsChange{}
			out = nil
		}
	}
	panic("unreachable")
}

// UnitsWatcher notifies of changes to a set of units. Notifications will be
// sent when units enter or leave the set, and when units in the set change
// their lifecycle status. The initial event contains all units in the set,
// regardless of lifecycle status; once a unit observed to be Dead or removed
// has been reported, it will not be reported again.
type UnitsWatcher struct {
	commonWatcher
	tag      string
	getUnits func() ([]string, error)
	life     map[string]Life
	in       chan watcher.Change
	out      chan []string
}

// WatchSubordinateUnits returns a UnitsWatcher tracking the unit's subordinate units.
func (u *Unit) WatchSubordinateUnits() *UnitsWatcher {
	u = &Unit{st: u.st, doc: u.doc}
	coll := u.st.units.Name
	getUnits := func() ([]string, error) {
		if err := u.Refresh(); err != nil {
			return nil, err
		}
		return u.doc.Subordinates, nil
	}
	return newUnitsWatcher(u.st, u.Tag(), getUnits, coll, u.doc.Name, u.doc.TxnRevno)
}

// WatchPrincipalUnits returns a UnitsWatcher tracking the machine's principal
// units.
func (m *Machine) WatchPrincipalUnits() *UnitsWatcher {
	m = &Machine{st: m.st, doc: m.doc}
	coll := m.st.machines.Name
	getUnits := func() ([]string, error) {
		if err := m.Refresh(); err != nil {
			return nil, err
		}
		return m.doc.Principals, nil
	}
	return newUnitsWatcher(m.st, m.Tag(), getUnits, coll, m.doc.Id, m.doc.TxnRevno)
}

func newUnitsWatcher(st *State, tag string, getUnits func() ([]string, error), coll, id string, revno int64) *UnitsWatcher {
	w := &UnitsWatcher{
		commonWatcher: commonWatcher{st: st},
		tag:           tag,
		getUnits:      getUnits,
		life:          map[string]Life{},
		in:            make(chan watcher.Change),
		out:           make(chan []string),
	}
	go func() {
		defer w.tomb.Done()
		defer close(w.out)
		w.tomb.Kill(w.loop(coll, id, revno))
	}()
	return w
}

// Tag returns the tag of the entity whose units are being watched.
func (w *UnitsWatcher) Tag() string {
	return w.tag
}

// Changes returns the UnitsWatcher's output channel.
func (w *UnitsWatcher) Changes() <-chan []string {
	return w.out
}

// lifeWatchDoc holds the fields used in starting and maintaining a watch
// on a entity's lifecycle.
type lifeWatchDoc struct {
	Id       string `bson:"_id"`
	Life     Life
	TxnRevno int64 `bson:"txn-revno"`
}

// lifeWatchFields specifies the fields of a lifeWatchDoc.
var lifeWatchFields = D{{"_id", 1}, {"life", 1}, {"txn-revno", 1}}

// initial returns every member of the tracked set.
func (w *UnitsWatcher) initial() ([]string, error) {
	initial, err := w.getUnits()
	if err != nil {
		return nil, err
	}
	docs := []lifeWatchDoc{}
	query := D{{"_id", D{{"$in", initial}}}}
	if err := w.st.units.Find(query).Select(lifeWatchFields).All(&docs); err != nil {
		return nil, err
	}
	changes := []string{}
	for _, doc := range docs {
		changes = append(changes, doc.Id)
		if doc.Life != Dead {
			w.life[doc.Id] = doc.Life
			w.st.watcher.Watch(w.st.units.Name, doc.Id, doc.TxnRevno, w.in)
		}
	}
	return changes, nil
}

// update adds to and returns changes, such that it contains the names of any
// non-Dead units to have entered or left the tracked set.
func (w *UnitsWatcher) update(changes []string) ([]string, error) {
	latest, err := w.getUnits()
	if err != nil {
		return nil, err
	}
	for _, name := range latest {
		if _, known := w.life[name]; !known {
			changes, err = w.merge(changes, name)
			if err != nil {
				return nil, err
			}
		}
	}
	for name := range w.life {
		if hasString(latest, name) {
			continue
		}
		if !hasString(changes, name) {
			changes = append(changes, name)
		}
		delete(w.life, name)
		w.st.watcher.Unwatch(w.st.units.Name, name, w.in)
	}
	return changes, nil
}

// merge adds to and returns changes, such that it contains the supplied unit
// name if that unit is unknown and non-Dead, or has changed lifecycle status.
func (w *UnitsWatcher) merge(changes []string, name string) ([]string, error) {
	doc := lifeWatchDoc{}
	err := w.st.units.FindId(name).Select(lifeWatchFields).One(&doc)
	gone := false
	if err == mgo.ErrNotFound {
		gone = true
	} else if err != nil {
		return nil, err
	} else if doc.Life == Dead {
		gone = true
	}
	life, known := w.life[name]
	switch {
	case known && gone:
		delete(w.life, name)
		w.st.watcher.Unwatch(w.st.units.Name, name, w.in)
	case !known && !gone:
		w.st.watcher.Watch(w.st.units.Name, name, doc.TxnRevno, w.in)
		w.life[name] = doc.Life
	case known && life != doc.Life:
		w.life[name] = doc.Life
	default:
		return changes, nil
	}
	if !hasString(changes, name) {
		changes = append(changes, name)
	}
	return changes, nil
}

func (w *UnitsWatcher) loop(coll, id string, revno int64) error {
	w.st.watcher.Watch(coll, id, revno, w.in)
	defer func() {
		w.st.watcher.Unwatch(coll, id, w.in)
		for name := range w.life {
			w.st.watcher.Unwatch(w.st.units.Name, name, w.in)
		}
	}()
	changes, err := w.initial()
	if err != nil {
		return err
	}
	out := w.out
	for {
		select {
		case <-w.st.watcher.Dead():
			return watcher.MustErr(w.st.watcher)
		case <-w.tomb.Dying():
			return tomb.ErrDying
		case c := <-w.in:
			name := c.Id.(string)
			if name == id {
				changes, err = w.update(changes)
			} else {
				changes, err = w.merge(changes, name)
			}
			if err != nil {
				return err
			}
			if len(changes) > 0 {
				out = w.out
			}
		case out <- changes:
			out = nil
			changes = nil
		}
	}
	return nil
}

// EnvironConfigWatcher observes changes to the
// environment configuration.
type EnvironConfigWatcher struct {
	commonWatcher
	out chan *config.Config
}

// WatchEnvironConfig returns a watcher for observing changes
// to the environment configuration.
func (s *State) WatchEnvironConfig() *EnvironConfigWatcher {
	return newEnvironConfigWatcher(s)
}

func newEnvironConfigWatcher(s *State) *EnvironConfigWatcher {
	w := &EnvironConfigWatcher{
		commonWatcher: commonWatcher{st: s},
		out:           make(chan *config.Config),
	}
	go func() {
		defer w.tomb.Done()
		defer close(w.out)
		w.tomb.Kill(w.loop())
	}()
	return w
}

// Changes returns a channel that will receive the new environment
// configuration when a change is detected. Note that multiple changes may
// be observed as a single event in the channel.
func (w *EnvironConfigWatcher) Changes() <-chan *config.Config {
	return w.out
}

func (w *EnvironConfigWatcher) loop() (err error) {
	sw := w.st.watchSettings(environGlobalKey)
	defer sw.Stop()
	out := w.out
	out = nil
	cfg := &config.Config{}
	for {
		select {
		case <-w.st.watcher.Dead():
			return watcher.MustErr(w.st.watcher)
		case <-w.tomb.Dying():
			return tomb.ErrDying
		case settings, ok := <-sw.Changes():
			if !ok {
				return watcher.MustErr(sw)
			}
			cfg, err = config.New(settings.Map())
			if err == nil {
				out = w.out
			} else {
				out = nil
			}
		case out <- cfg:
			out = nil
		}
	}
	return nil
}

type settingsWatcher struct {
	commonWatcher
	out chan *Settings
}

// watchSettings creates a watcher for observing changes to settings.
func (s *State) watchSettings(key string) *settingsWatcher {
	return newSettingsWatcher(s, key)
}

func newSettingsWatcher(s *State, key string) *settingsWatcher {
	w := &settingsWatcher{
		commonWatcher: commonWatcher{st: s},
		out:           make(chan *Settings),
	}
	go func() {
		defer w.tomb.Done()
		defer close(w.out)
		w.tomb.Kill(w.loop(key))
	}()
	return w
}

// Changes returns a channel that will receive the new settings.
// Multiple changes may be observed as a single event in the channel.
func (w *settingsWatcher) Changes() <-chan *Settings {
	return w.out
}

func (w *settingsWatcher) loop(key string) (err error) {
	ch := make(chan watcher.Change)
	revno := int64(-1)
	settings, err := readSettings(w.st, key)
	if err == nil {
		revno = settings.txnRevno
	} else if !errors.IsNotFoundError(err) {
		return err
	}
	w.st.watcher.Watch(w.st.settings.Name, key, revno, ch)
	defer w.st.watcher.Unwatch(w.st.settings.Name, key, ch)
	out := w.out
	if revno == -1 {
		out = nil
	}
	for {
		select {
		case <-w.st.watcher.Dead():
			return watcher.MustErr(w.st.watcher)
		case <-w.tomb.Dying():
			return tomb.ErrDying
		case <-ch:
			settings, err = readSettings(w.st, key)
			if err != nil {
				return err
			}
			out = w.out
		case out <- settings:
			out = nil
		}
	}
	return nil
}

// EntityWatcher observes changes to a state entity.
type EntityWatcher struct {
	commonWatcher
	out chan struct{}
}

// Watch return a watcher for observing changes to a machine.
func (m *Machine) Watch() *EntityWatcher {
	return newEntityWatcher(m.st, m.st.machines.Name, m.doc.Id, m.doc.TxnRevno)
}

<<<<<<< HEAD
=======
// WatchContainers returns a watcher that notifies of changes to the lifecycle of containers on a machine.
func (m *Machine) WatchContainers(ctype instance.ContainerType) *LifecycleWatcher {
	filter := func(key interface{}) bool {
		// Filter out ids which are not of the specified container type on this machine.
		id := key.(string)
		// Ignore containers on different machines.
		if ParentId(id) != m.Id() {
			return false
		}
		// Extract the container type from the id.
		idParts := strings.Split(id, "/")
		containerType := instance.ContainerType(idParts[len(idParts)-2])
		return ctype == containerType
	}

	return newLifecycleWatcher(m.st, m.st.machines, filter)
}

// WatchHardwareCharacteristics returns a watcher for observing changes to a machine's hardware characteristics.
func (m *Machine) WatchHardwareCharacteristics() (*EntityWatcher, error) {
	var txnRevNo int64
	if instData, err := getInstanceData(m.st, m.Id()); errors.IsNotFoundError(err) {
		txnRevNo = -1
	} else if err == nil {
		txnRevNo = instData.TxnRevno
	} else {
		return nil, err
	}
	return newEntityWatcher(m.st, m.st.instanceData.Name, m.doc.Id, txnRevNo), nil
}

>>>>>>> 5bdfeeb3
// Watch return a watcher for observing changes to a service.
func (s *Service) Watch() *EntityWatcher {
	return newEntityWatcher(s.st, s.st.services.Name, s.doc.Name, s.doc.TxnRevno)
}

// Watch return a watcher for observing changes to a unit.
func (u *Unit) Watch() *EntityWatcher {
	return newEntityWatcher(u.st, u.st.units.Name, u.doc.Name, u.doc.TxnRevno)
}

// WatchConfigSettings returns a watcher for observing changes to the
// unit's service configuration settings. The unit must have a charm URL
// set before this method is called, and the returned watcher will be
// valid only while the unit's charm URL is not changed.
// TODO(fwereade): this could be much smarter; if it were, uniter.Filter
// could be somewhat simpler.
func (u *Unit) WatchConfigSettings() (*EntityWatcher, error) {
	if u.doc.CharmURL == nil {
		return nil, fmt.Errorf("unit charm not set")
	}
	settingsKey := serviceSettingsKey(u.doc.Service, u.doc.CharmURL)
	_, txnRevno, err := readSettingsDoc(u.st, settingsKey)
	if err != nil {
		return nil, err
	}
	return newEntityWatcher(u.st, u.st.settings.Name, settingsKey, txnRevno), nil
}

func newEntityWatcher(st *State, coll string, key interface{}, revno int64) *EntityWatcher {
	w := &EntityWatcher{
		commonWatcher: commonWatcher{st: st},
		out:           make(chan struct{}),
	}
	go func() {
		defer w.tomb.Done()
		defer close(w.out)
		ch := make(chan watcher.Change)
		w.st.watcher.Watch(coll, key, revno, ch)
		defer w.st.watcher.Unwatch(coll, key, ch)
		w.tomb.Kill(w.loop(ch))
	}()
	return w
}

// Changes returns the event channel for the EntityWatcher.
func (w *EntityWatcher) Changes() <-chan struct{} {
	return w.out
}

func (w *EntityWatcher) loop(ch <-chan watcher.Change) (err error) {
	out := w.out
	for {
		select {
		case <-w.st.watcher.Dead():
			return watcher.MustErr(w.st.watcher)
		case <-w.tomb.Dying():
			return tomb.ErrDying
		case <-ch:
			out = w.out
		case out <- struct{}{}:
			out = nil
		}
	}
	return nil
}

// MachineUnitsWatcher notifies about assignments and lifecycle changes
// for all units of a machine.
//
// The first event emitted contains the unit names of all units currently
// assigned to the machine, irrespective of their life state. From then on,
// a new event is emitted whenever a unit is assigned to or unassigned from
// the machine, or the lifecycle of a unit that is currently assigned to
// the machine changes.
//
// After a unit is found to be Dead, no further event will include it.
type MachineUnitsWatcher struct {
	commonWatcher
	machine *Machine
	out     chan []string
	in      chan watcher.Change
	known   map[string]Life
}

// WatchUnits returns a new MachineUnitsWatcher for m.
func (m *Machine) WatchUnits() *MachineUnitsWatcher {
	return newMachineUnitsWatcher(m)
}

func newMachineUnitsWatcher(m *Machine) *MachineUnitsWatcher {
	w := &MachineUnitsWatcher{
		commonWatcher: commonWatcher{st: m.st},
		out:           make(chan []string),
		in:            make(chan watcher.Change),
		known:         make(map[string]Life),
		machine:       &Machine{st: m.st, doc: m.doc}, // Copy so it may be freely refreshed
	}
	go func() {
		defer w.tomb.Done()
		defer close(w.out)
		w.tomb.Kill(w.loop())
	}()
	return w
}

// Changes returns the event channel for w.
func (w *MachineUnitsWatcher) Changes() <-chan []string {
	return w.out
}

func (w *MachineUnitsWatcher) updateMachine(pending []string) (new []string, err error) {
	err = w.machine.Refresh()
	if err != nil {
		return nil, err
	}
	for _, unit := range w.machine.doc.Principals {
		if _, ok := w.known[unit]; !ok {
			pending, err = w.merge(pending, unit)
			if err != nil {
				return nil, err
			}
		}
	}
	return pending, nil
}

func (w *MachineUnitsWatcher) merge(pending []string, unit string) (new []string, err error) {
	doc := unitDoc{}
	err = w.st.units.FindId(unit).One(&doc)
	if err != nil && err != mgo.ErrNotFound {
		return nil, err
	}
	life, known := w.known[unit]
	if err == mgo.ErrNotFound || doc.Principal == "" && (doc.MachineId == "" || doc.MachineId != w.machine.doc.Id) {
		// Unit was removed or unassigned from w.machine.
		if known {
			delete(w.known, unit)
			w.st.watcher.Unwatch(w.st.units.Name, unit, w.in)
			if life != Dead && !hasString(pending, unit) {
				pending = append(pending, unit)
			}
			for _, subunit := range doc.Subordinates {
				if sublife, subknown := w.known[subunit]; subknown {
					delete(w.known, subunit)
					w.st.watcher.Unwatch(w.st.units.Name, subunit, w.in)
					if sublife != Dead && !hasString(pending, subunit) {
						pending = append(pending, subunit)
					}
				}
			}
		}
		return pending, nil
	}
	if !known {
		w.st.watcher.Watch(w.st.units.Name, unit, doc.TxnRevno, w.in)
		pending = append(pending, unit)
	} else if life != doc.Life && !hasString(pending, unit) {
		pending = append(pending, unit)
	}
	w.known[unit] = doc.Life
	for _, subunit := range doc.Subordinates {
		if _, ok := w.known[subunit]; !ok {
			pending, err = w.merge(pending, subunit)
			if err != nil {
				return nil, err
			}
		}
	}
	return pending, nil
}

func (w *MachineUnitsWatcher) loop() (err error) {
	defer func() {
		for unit := range w.known {
			w.st.watcher.Unwatch(w.st.units.Name, unit, w.in)
		}
	}()
	machineCh := make(chan watcher.Change)
	w.st.watcher.Watch(w.st.machines.Name, w.machine.doc.Id, w.machine.doc.TxnRevno, machineCh)
	defer w.st.watcher.Unwatch(w.st.machines.Name, w.machine.doc.Id, machineCh)
	changes, err := w.updateMachine([]string(nil))
	if err != nil {
		return err
	}
	out := w.out
	for {
		select {
		case <-w.st.watcher.Dead():
			return watcher.MustErr(w.st.watcher)
		case <-w.tomb.Dying():
			return tomb.ErrDying
		case <-machineCh:
			changes, err = w.updateMachine(changes)
			if err != nil {
				return err
			}
			if len(changes) > 0 {
				out = w.out
			}
		case c := <-w.in:
			changes, err = w.merge(changes, c.Id.(string))
			if err != nil {
				return err
			}
			if len(changes) > 0 {
				out = w.out
			}
		case out <- changes:
			out = nil
			changes = nil
		}
	}
	panic("unreachable")
}

// CleanupWatcher notifies of changes in the cleanups collection.
type CleanupWatcher struct {
	commonWatcher
	out chan struct{}
}

// WatchCleanups starts and returns a CleanupWatcher.
func (st *State) WatchCleanups() *CleanupWatcher {
	return newCleanupWatcher(st)
}

func newCleanupWatcher(st *State) *CleanupWatcher {
	w := &CleanupWatcher{
		commonWatcher: commonWatcher{st: st},
		out:           make(chan struct{}),
	}
	go func() {
		defer w.tomb.Done()
		defer close(w.out)
		w.tomb.Kill(w.loop())
	}()
	return w
}

// Changes returns the event channel for w.
func (w *CleanupWatcher) Changes() <-chan struct{} {
	return w.out
}

func (w *CleanupWatcher) loop() (err error) {
	in := make(chan watcher.Change)

	w.st.watcher.WatchCollection(w.st.cleanups.Name, in)
	defer w.st.watcher.UnwatchCollection(w.st.cleanups.Name, in)

	out := w.out
	for {
		select {
		case <-w.tomb.Dying():
			return tomb.ErrDying
		case <-w.st.watcher.Dead():
			return watcher.MustErr(w.st.watcher)
		case <-in:
			// Simply emit event for each change.
			out = w.out
		case out <- struct{}{}:
			out = nil
		}
	}
	panic("unreachable")
}<|MERGE_RESOLUTION|>--- conflicted
+++ resolved
@@ -133,7 +133,7 @@
 
 // WatchContainers returns a LifecycleWatcher that notifies of changes to the
 // lifecycles of containers on a machine.
-func (m *Machine) WatchContainers(ctype ContainerType) *LifecycleWatcher {
+func (m *Machine) WatchContainers(ctype instance.ContainerType) *LifecycleWatcher {
 	members := D{{"parent", m.doc.Id}}
 	match := fmt.Sprintf("^%s/%s/%s$", m.doc.Id, ctype, numberSnippet)
 	child := regexp.MustCompile(match)
@@ -1082,31 +1082,6 @@
 	out chan struct{}
 }
 
-// Watch return a watcher for observing changes to a machine.
-func (m *Machine) Watch() *EntityWatcher {
-	return newEntityWatcher(m.st, m.st.machines.Name, m.doc.Id, m.doc.TxnRevno)
-}
-
-<<<<<<< HEAD
-=======
-// WatchContainers returns a watcher that notifies of changes to the lifecycle of containers on a machine.
-func (m *Machine) WatchContainers(ctype instance.ContainerType) *LifecycleWatcher {
-	filter := func(key interface{}) bool {
-		// Filter out ids which are not of the specified container type on this machine.
-		id := key.(string)
-		// Ignore containers on different machines.
-		if ParentId(id) != m.Id() {
-			return false
-		}
-		// Extract the container type from the id.
-		idParts := strings.Split(id, "/")
-		containerType := instance.ContainerType(idParts[len(idParts)-2])
-		return ctype == containerType
-	}
-
-	return newLifecycleWatcher(m.st, m.st.machines, filter)
-}
-
 // WatchHardwareCharacteristics returns a watcher for observing changes to a machine's hardware characteristics.
 func (m *Machine) WatchHardwareCharacteristics() (*EntityWatcher, error) {
 	var txnRevNo int64
@@ -1120,7 +1095,11 @@
 	return newEntityWatcher(m.st, m.st.instanceData.Name, m.doc.Id, txnRevNo), nil
 }
 
->>>>>>> 5bdfeeb3
+// Watch return a watcher for observing changes to a machine.
+func (m *Machine) Watch() *EntityWatcher {
+	return newEntityWatcher(m.st, m.st.machines.Name, m.doc.Id, m.doc.TxnRevno)
+}
+
 // Watch return a watcher for observing changes to a service.
 func (s *Service) Watch() *EntityWatcher {
 	return newEntityWatcher(s.st, s.st.services.Name, s.doc.Name, s.doc.TxnRevno)
