--- conflicted
+++ resolved
@@ -1395,15 +1395,9 @@
 	return newEntityWatcher(m.st, instanceDataC, m.doc.DocID)
 }
 
-<<<<<<< HEAD
-// WatchStateServerInfo returns a NotifyWatcher for the stateServers collection
-func (st *State) WatchStateServerInfo() NotifyWatcher {
-	return newEntityWatcher(st, stateServersC, modelGlobalKey)
-=======
 // WatchControllerInfo returns a NotifyWatcher for the controllers collection
 func (st *State) WatchControllerInfo() NotifyWatcher {
 	return newEntityWatcher(st, controllersC, modelGlobalKey)
->>>>>>> 1cd7ac8c
 }
 
 // Watch returns a watcher for observing changes to a machine.
