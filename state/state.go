--- conflicted
+++ resolved
@@ -462,7 +462,6 @@
 	if r.doc.Life != Dead {
 		return fmt.Errorf("relation is not dead")
 	}
-<<<<<<< HEAD
 	if err := s.runner.Run(r.removeOps(D{{"life", Dead}}), "", nil); err != nil {
 		if err == txn.ErrAborted {
 			if e := r.Refresh(); IsNotFound(e) {
@@ -473,33 +472,6 @@
 			return fmt.Errorf("cannot remove relation %q: inconsistent state", r)
 		}
 		return err
-=======
-	cDoc := &cleanupDoc{
-		Id:     bson.NewObjectId(),
-		Kind:   "settings",
-		Prefix: fmt.Sprintf("r#%d#", r.Id()),
-	}
-	ops := []txn.Op{{
-		C:      s.cleanups.Name,
-		Id:     cDoc.Id,
-		Insert: cDoc,
-	}, {
-		C:      s.relations.Name,
-		Id:     r.doc.Key,
-		Assert: D{{"life", Dead}, {"id", r.Id()}},
-		Remove: true,
-	}}
-	for _, ep := range r.doc.Endpoints {
-		ops = append(ops, txn.Op{
-			C:      s.services.Name,
-			Id:     ep.ServiceName,
-			Assert: D{{"relationcount", D{{"$gt", 0}}}},
-			Update: D{{"$inc", D{{"relationcount", -1}}}},
-		})
-	}
-	if err := s.runner.Run(ops, "", nil); err != nil {
-		return onAbort(err, nil)
->>>>>>> 250d1219
 	}
 	return nil
 }
