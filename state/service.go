--- conflicted
+++ resolved
@@ -748,7 +748,7 @@
 		if err != nil {
 			return "", nil, err
 		}
-		ops = append(ops, setConstraintsOps(s.st, agentGlobalKey, cons)...)
+		ops = append(ops, createConstraintsOp(s.st, agentGlobalKey, cons))
 	}
 
 	// At the last moment we still have the statusDocs in scope, set the initial
@@ -1091,11 +1091,7 @@
 		Id:     s.doc.DocID,
 		Assert: isAliveDoc,
 	}}
-<<<<<<< HEAD
-	ops = append(ops, setConstraintsOps(s.st, s.globalKey(), cons)...)
-=======
 	ops = append(ops, setConstraintsOp(s.st, s.globalKey(), cons))
->>>>>>> 84dbb646
 	return onAbort(s.st.runTransaction(ops), errNotAlive)
 }
 
