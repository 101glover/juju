--- conflicted
+++ resolved
@@ -1387,7 +1387,6 @@
 	c.Assert(err, gc.IsNil)
 }
 
-<<<<<<< HEAD
 var findEntityTests = []struct {
 	tag string
 	err string
@@ -1423,7 +1422,7 @@
 	err: `"service-foo/bar" is not a valid service tag`,
 }, {
 	tag: "environment-foo",
-	err: `"environment-foo" is not a valid environment tag`,
+	err: `environment "foo" not found`,
 }, {
 	tag: "machine-1234",
 	err: `machine 1234 not found`,
@@ -1455,40 +1454,6 @@
 
 func (s *StateSuite) TestFindEntity(c *gc.C) {
 	_, err := s.State.AddMachine("series", state.JobHostUnits)
-=======
-func (s *StateSuite) testEntity(c *gc.C, getEntity func(string) (state.Tagger, error)) {
-	bad := []string{"", "machine", "-foo", "foo-", "---", "machine-bad", "unit-123", "unit-foo", "service-", "service-foo/bar"}
-	for i, name := range bad {
-		c.Logf("test %d. entity %q", i, name)
-		e, err := getEntity(name)
-		c.Check(e, gc.IsNil)
-		c.Assert(err, gc.ErrorMatches, `".*" is not a valid( [a-z]+)? tag`)
-	}
-	e, err := getEntity("environment-foo")
-	c.Check(e, gc.IsNil)
-	c.Assert(err, gc.ErrorMatches, `environment "foo" not found`)
-	c.Assert(err, jc.Satisfies, errors.IsNotFoundError)
-
-	e, err = getEntity("machine-1234")
-	c.Check(e, gc.IsNil)
-	c.Assert(err, gc.ErrorMatches, `machine 1234 not found`)
-	c.Assert(err, jc.Satisfies, errors.IsNotFoundError)
-
-	e, err = getEntity("unit-foo-654")
-	c.Check(e, gc.IsNil)
-	c.Assert(err, gc.ErrorMatches, `unit "foo/654" not found`)
-	c.Assert(err, jc.Satisfies, errors.IsNotFoundError)
-
-	e, err = getEntity("unit-foo-bar-654")
-	c.Check(e, gc.IsNil)
-	c.Assert(err, gc.ErrorMatches, `unit "foo-bar/654" not found`)
-	c.Assert(err, jc.Satisfies, errors.IsNotFoundError)
-
-	m, err := s.State.AddMachine("series", state.JobHostUnits)
-	c.Assert(err, gc.IsNil)
-
-	e, err = getEntity(m.Tag())
->>>>>>> 5d67b0c9
 	c.Assert(err, gc.IsNil)
 	svc, err := s.State.AddService("ser-vice2", s.AddTestingCharm(c, "mysql"))
 	c.Assert(err, gc.IsNil)
