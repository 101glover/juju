--- conflicted
+++ resolved
@@ -678,33 +678,16 @@
 	c.Assert(err, jc.ErrorIsNil)
 }
 
-<<<<<<< HEAD
-// createNICAndBridgeWithIP creates a network interface and a bridge on the
-// machine, and assigns the requested CIDRAddress to the bridge.
-func (s *linkLayerDevicesStateSuite) createNICAndBridgeWithIP(c *gc.C, machine *state.Machine, deviceName, bridgeName, cidrAddress string) {
-	err := machine.SetLinkLayerDevices(
-		state.LinkLayerDeviceArgs{
-			Name:       bridgeName,
-			Type:       state.BridgeDevice,
-=======
 func (s *linkLayerDevicesStateSuite) createLoopbackNIC(c *gc.C, machine *state.Machine) {
 	err := machine.SetLinkLayerDevices(
 		state.LinkLayerDeviceArgs{
 			Name:       "lo",
 			Type:       state.LoopbackDevice,
->>>>>>> 8af1a5ac
 			ParentName: "",
 			IsUp:       true,
 		},
 	)
 	c.Assert(err, jc.ErrorIsNil)
-<<<<<<< HEAD
-	err = machine.SetLinkLayerDevices(
-		state.LinkLayerDeviceArgs{
-			Name:       deviceName,
-			Type:       state.EthernetDevice,
-			ParentName: bridgeName,
-=======
 	err = machine.SetDevicesAddresses(
 		state.LinkLayerDeviceAddress{
 			DeviceName:   "lo",
@@ -721,7 +704,6 @@
 			Name:       bridgeName,
 			Type:       state.BridgeDevice,
 			ParentName: "",
->>>>>>> 8af1a5ac
 			IsUp:       true,
 		},
 	)
@@ -736,12 +718,6 @@
 	c.Assert(err, jc.ErrorIsNil)
 }
 
-<<<<<<< HEAD
-func (s *linkLayerDevicesStateSuite) setupMachineWithOneNICAndBridge(c *gc.C) {
-	s.setupTwoSpaces(c)
-	// Is put into the 'default' space
-	s.createNICAndBridgeWithIP(c, s.machine, "eth0", "br-eth0", "10.0.0.20/24")
-=======
 // createAllDefaultDevices creates the loopback, lxcbr0, lxdbr0, and virbr0 devices
 func (s *linkLayerDevicesStateSuite) createAllDefaultDevices(c *gc.C, machine *state.Machine) {
 	// loopback
@@ -767,7 +743,6 @@
 		},
 	)
 	c.Assert(err, jc.ErrorIsNil)
->>>>>>> 8af1a5ac
 }
 
 func (s *linkLayerDevicesStateSuite) setupMachineInTwoSpaces(c *gc.C) {
@@ -777,13 +752,9 @@
 }
 
 func (s *linkLayerDevicesStateSuite) TestLinkLayerDevicesForSpaces(c *gc.C) {
-<<<<<<< HEAD
-	s.setupMachineWithOneNICAndBridge(c)
-=======
 	s.setupTwoSpaces(c)
 	// Is put into the 'default' space
 	s.createNICAndBridgeWithIP(c, s.machine, "eth0", "br-eth0", "10.0.0.20/24")
->>>>>>> 8af1a5ac
 	res, err := s.machine.LinkLayerDevicesForSpaces([]string{"default"})
 	c.Assert(err, jc.ErrorIsNil)
 	c.Check(res, gc.HasLen, 1)
@@ -798,13 +769,9 @@
 }
 
 func (s *linkLayerDevicesStateSuite) TestLinkLayerDevicesForSpacesNoSuchSpace(c *gc.C) {
-<<<<<<< HEAD
-	s.setupMachineWithOneNICAndBridge(c)
-=======
 	s.setupTwoSpaces(c)
 	// Is put into the 'default' space
 	s.createNICAndBridgeWithIP(c, s.machine, "eth0", "br-eth0", "10.0.0.20/24")
->>>>>>> 8af1a5ac
 	res, err := s.machine.LinkLayerDevicesForSpaces([]string{"dmz"})
 	c.Assert(err, jc.ErrorIsNil)
 	c.Check(res, gc.HasLen, 0)
@@ -823,13 +790,9 @@
 }
 
 func (s *linkLayerDevicesStateSuite) TestLinkLayerDevicesForSpacesMultipleSpaces(c *gc.C) {
-<<<<<<< HEAD
-	s.setupMachineWithOneNICAndBridge(c)
-=======
 	s.setupTwoSpaces(c)
 	// Is put into the 'default' space
 	s.createNICAndBridgeWithIP(c, s.machine, "eth0", "br-eth0", "10.0.0.20/24")
->>>>>>> 8af1a5ac
 	// Now add a NIC in the dmz space, but without a bridge
 	s.createNICWithIP(c, s.machine, "eth1", "10.10.0.20/24")
 	res, err := s.machine.LinkLayerDevicesForSpaces([]string{"default", "dmz"})
@@ -846,13 +809,9 @@
 }
 
 func (s *linkLayerDevicesStateSuite) TestLinkLayerDevicesForSpacesWithExtraAddresses(c *gc.C) {
-<<<<<<< HEAD
-	s.setupMachineWithOneNICAndBridge(c)
-=======
 	s.setupTwoSpaces(c)
 	// Is put into the 'default' space
 	s.createNICAndBridgeWithIP(c, s.machine, "eth0", "br-eth0", "10.0.0.20/24")
->>>>>>> 8af1a5ac
 	// When we poll the machine, we include any IP addresses that we
 	// find. One of them is always the loopback, but we could find any
 	// other addresses that someone created on the machine that we
@@ -869,13 +828,9 @@
 }
 
 func (s *linkLayerDevicesStateSuite) TestLinkLayerDevicesForSpacesSortOrder(c *gc.C) {
-<<<<<<< HEAD
-	s.setupMachineWithOneNICAndBridge(c)
-=======
 	s.setupTwoSpaces(c)
 	// Is put into the 'default' space
 	s.createNICAndBridgeWithIP(c, s.machine, "eth0", "br-eth0", "10.0.0.20/24")
->>>>>>> 8af1a5ac
 	// Add more devices to the "default" space, to make sure the result comes
 	// back in NaturallySorted order
 	devices := []state.LinkLayerDeviceArgs{{
@@ -981,8 +936,6 @@
 	})
 }
 
-<<<<<<< HEAD
-=======
 func (s *linkLayerDevicesStateSuite) TestLinkLayerDevicesForSpacesInUnknownSpace(c *gc.C) {
 	// We explicitly ask for the devices that are not in a known space.
 	s.setupTwoSpaces(c)
@@ -1049,7 +1002,6 @@
 	c.Check(names, gc.DeepEquals, []string{"br-ens4", "ens3"})
 }
 
->>>>>>> 8af1a5ac
 func (s *linkLayerDevicesStateSuite) TestSetLinkLayerDevicesWithLightStateChurn(c *gc.C) {
 	childArgs, churnHook := s.prepareSetLinkLayerDevicesWithStateChurn(c)
 	defer state.SetTestHooks(c, s.State, churnHook).Check()
@@ -1613,13 +1565,9 @@
 }
 
 func (s *linkLayerDevicesStateSuite) TestSetContainerLinkLayerDevicesHostOneSpace(c *gc.C) {
-<<<<<<< HEAD
-	s.setupMachineWithOneNICAndBridge(c)
-=======
 	s.setupTwoSpaces(c)
 	// Is put into the 'default' space
 	s.createNICAndBridgeWithIP(c, s.machine, "eth0", "br-eth0", "10.0.0.20/24")
->>>>>>> 8af1a5ac
 	// We change the machine to be in 'dmz' instead of 'default', but it is
 	// still in a single space. Adding a container to a machine that is in a
 	// single space puts that container into the same space.
@@ -1659,12 +1607,9 @@
 }
 
 func (s *linkLayerDevicesStateSuite) TestSetContainerLinkLayerDevicesDefaultSpace(c *gc.C) {
-<<<<<<< HEAD
-=======
 	// TODO(jam): 2016-12-28 Eventually we probably want to have a
 	// model-config level default-space, but for now, 'default' should not be
 	// special.
->>>>>>> 8af1a5ac
 	// The host machine is in both 'default' and 'dmz', and the container is
 	// not requested to be in any particular space. But because we have
 	// access to the 'default' space, we go ahead and use that for the
@@ -1674,59 +1619,22 @@
 	s.assertNoDevicesOnMachine(c, s.containerMachine)
 
 	err := s.machine.SetContainerLinkLayerDevices(s.containerMachine)
-<<<<<<< HEAD
-	c.Assert(err, jc.ErrorIsNil)
-
-	containerDevices, err := s.containerMachine.AllLinkLayerDevices()
-	c.Assert(err, jc.ErrorIsNil)
-	c.Assert(containerDevices, gc.HasLen, 1)
-
-	containerDevice := containerDevices[0]
-	c.Check(containerDevice.Name(), gc.Matches, "eth0")
-	c.Check(containerDevice.Type(), gc.Equals, state.EthernetDevice)
-	c.Check(containerDevice.MTU(), gc.Equals, uint(0)) // inherited from the parent device.
-	c.Check(containerDevice.MACAddress(), gc.Matches, "00:16:3e(:[0-9a-f]{2}){3}")
-	c.Check(containerDevice.IsUp(), jc.IsTrue)
-	c.Check(containerDevice.IsAutoStart(), jc.IsTrue)
-	// br-ens33 is the one in 'default' space
-	c.Check(containerDevice.ParentName(), gc.Equals, `m#0#d#br-ens33`)
-=======
 	c.Assert(err, gc.ErrorMatches, "no obvious space for container.*")
->>>>>>> 8af1a5ac
 }
 
 func (s *linkLayerDevicesStateSuite) TestSetContainerLinkLayerDevicesNoValidSpace(c *gc.C) {
 	// The host machine will be in 2 spaces, but neither one is 'default',
 	// thus we are unable to find a valid space to put the container in.
-<<<<<<< HEAD
-	s.setupMachineWithOneNICAndBridge(c)
-	// We change br-eth0 to be in 'dmz' instead of 'default'
-	err := s.machine.RemoveAllAddresses()
-	c.Assert(err, jc.ErrorIsNil)
-	err = s.machine.SetDevicesAddresses(
-		state.LinkLayerDeviceAddress{
-			DeviceName: "br-eth0",
-			// In the DMZ subnet
-			CIDRAddress:  "10.10.0.20/24",
-			ConfigMethod: state.StaticAddress,
-		},
-	)
-=======
 	s.setupTwoSpaces(c)
 	// Is put into the 'dmz' space
 	s.createNICAndBridgeWithIP(c, s.machine, "eth0", "br-eth0", "10.10.0.20/24")
->>>>>>> 8af1a5ac
 	// Second bridge is in the 'db' space
 	s.createSpaceAndSubnet(c, "db", "10.20.0.0/24")
 	s.createNICAndBridgeWithIP(c, s.machine, "ens4", "br-ens4", "10.20.0.10/24")
 	s.addContainerMachine(c)
 	s.assertNoDevicesOnMachine(c, s.containerMachine)
 
-<<<<<<< HEAD
-	err = s.machine.SetContainerLinkLayerDevices(s.containerMachine)
-=======
 	err := s.machine.SetContainerLinkLayerDevices(s.containerMachine)
->>>>>>> 8af1a5ac
 	c.Assert(err, gc.ErrorMatches, `no obvious space for container "0/lxd/0", host machine has spaces: .*`)
 
 	s.assertNoDevicesOnMachine(c, s.containerMachine)
@@ -1734,13 +1642,9 @@
 
 func (s *linkLayerDevicesStateSuite) TestSetContainerLinkLayerDevicesMismatchConstraints(c *gc.C) {
 	// Machine is in 'default' but container wants to be in 'dmz'
-<<<<<<< HEAD
-	s.setupMachineWithOneNICAndBridge(c)
-=======
 	s.setupTwoSpaces(c)
 	// Is put into the 'default' space
 	s.createNICAndBridgeWithIP(c, s.machine, "eth0", "br-eth0", "10.0.0.20/24")
->>>>>>> 8af1a5ac
 	s.addContainerMachine(c)
 	s.assertNoDevicesOnMachine(c, s.containerMachine)
 	err := s.containerMachine.SetConstraints(constraints.Value{
@@ -1748,23 +1652,15 @@
 	})
 	c.Assert(err, jc.ErrorIsNil)
 	err = s.machine.SetContainerLinkLayerDevices(s.containerMachine)
-<<<<<<< HEAD
-	c.Assert(err.Error(), gc.Equals, `unable to find host bridge for spaces [dmz] for container "0/lxd/0"`)
-=======
 	c.Assert(err.Error(), gc.Equals, `unable to find host bridge for space(s) "dmz" for container "0/lxd/0"`)
->>>>>>> 8af1a5ac
 
 	s.assertNoDevicesOnMachine(c, s.containerMachine)
 }
 
 func (s *linkLayerDevicesStateSuite) TestSetContainerLinkLayerDevicesMissingBridge(c *gc.C) {
 	// Machine is in 'default' and 'dmz' but doesn't have a bridge for 'dmz'
-<<<<<<< HEAD
-	s.setupMachineWithOneNICAndBridge(c)
-=======
 	s.setupTwoSpaces(c)
 	s.createNICAndBridgeWithIP(c, s.machine, "eth0", "br-eth0", "10.0.0.20/24")
->>>>>>> 8af1a5ac
 	s.createNICWithIP(c, s.machine, "ens5", "10.20.0.10/24")
 	s.addContainerMachine(c)
 	s.assertNoDevicesOnMachine(c, s.containerMachine)
@@ -1772,60 +1668,30 @@
 		Spaces: &[]string{"dmz"},
 	})
 	c.Assert(err, jc.ErrorIsNil)
-<<<<<<< HEAD
-	// TODO(jam): 2016-12-19 Eventually this should not be an error.
-	err = s.machine.SetContainerLinkLayerDevices(s.containerMachine)
-	c.Assert(err.Error(), gc.Equals, `unable to find host bridge for spaces [dmz] for container "0/lxd/0"`)
-=======
 	err = s.machine.SetContainerLinkLayerDevices(s.containerMachine)
 	c.Assert(err.Error(), gc.Equals, `unable to find host bridge for space(s) "dmz" for container "0/lxd/0"`)
->>>>>>> 8af1a5ac
 
 	s.assertNoDevicesOnMachine(c, s.containerMachine)
 }
 
-<<<<<<< HEAD
-func (s *linkLayerDevicesStateSuite) TestSetContainerLinkLayerDevices(c *gc.C) {
-	// The host machine will be in 2 spaces, but neither one is 'default',
-	// thus we are unable to find a valid space to put the container in.
-	s.setupMachineWithOneNICAndBridge(c)
-	// We change br-eth0 to be in 'dmz' instead of 'default'
-	err := s.machine.RemoveAllAddresses()
-	c.Assert(err, jc.ErrorIsNil)
-	err = s.machine.SetDevicesAddresses(
-		state.LinkLayerDeviceAddress{
-			DeviceName: "br-eth0",
-			// In the DMZ subnet
-			CIDRAddress:  "10.10.0.20/24",
-			ConfigMethod: state.StaticAddress,
-		},
-	)
-=======
 func (s *linkLayerDevicesStateSuite) TestSetContainerLinkLayerDevicesNoDefaultNoConstraints(c *gc.C) {
 	// The host machine will be in 2 spaces, but neither one is 'default',
 	// thus we are unable to find a valid space to put the container in.
 	s.setupTwoSpaces(c)
 	// In 'dmz'
 	s.createNICAndBridgeWithIP(c, s.machine, "eth0", "br-eth0", "10.10.0.20/24")
->>>>>>> 8af1a5ac
 	// Second bridge is in the 'db' space
 	s.createSpaceAndSubnet(c, "db", "10.20.0.0/24")
 	s.createNICAndBridgeWithIP(c, s.machine, "ens4", "br-ens4", "10.20.0.10/24")
 	s.addContainerMachine(c)
 	s.assertNoDevicesOnMachine(c, s.containerMachine)
 
-<<<<<<< HEAD
-	err = s.machine.SetContainerLinkLayerDevices(s.containerMachine)
-=======
 	err := s.machine.SetContainerLinkLayerDevices(s.containerMachine)
->>>>>>> 8af1a5ac
 	c.Assert(err, gc.ErrorMatches, `no obvious space for container "0/lxd/0", host machine has spaces: .*`)
 
 	containerDevices, err := s.containerMachine.AllLinkLayerDevices()
 	c.Assert(err, jc.ErrorIsNil)
 	c.Assert(containerDevices, gc.HasLen, 0)
-<<<<<<< HEAD
-=======
 }
 
 func (s *linkLayerDevicesStateSuite) TestSetContainerLinkLayerDevicesTwoDevicesOneBridged(c *gc.C) {
@@ -2324,5 +2190,4 @@
 		BridgeName: "br-bond0.100",
 	}})
 	c.Check(reconfigureDelay, gc.Equals, 0)
->>>>>>> 8af1a5ac
 }