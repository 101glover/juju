--- conflicted
+++ resolved
@@ -241,7 +241,6 @@
 	return w, nil
 }
 
-<<<<<<< HEAD
 // WatchAllContainers returns a StringsWatcher that notifies of changes
 // to the lifecycles of all containers on the machine.
 func (m *Machine) WatchAllContainers() (watcher.StringsWatcher, error) {
@@ -266,12 +265,8 @@
 	return w, nil
 }
 
-// AddSupportedContainers updates the list of containers supported by this machine.
-func (m *Machine) AddSupportedContainers(containerTypes ...instance.ContainerType) error {
-=======
 // SetSupportedContainers updates the list of containers supported by this machine.
 func (m *Machine) SetSupportedContainers(containerTypes ...instance.ContainerType) error {
->>>>>>> 06d6997b
 	var results params.ErrorResults
 	args := params.MachineContainersParams{
 		Params: []params.MachineContainers{
