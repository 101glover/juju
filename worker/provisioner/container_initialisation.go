// Copyright 2012, 2013 Canonical Ltd.
// Licensed under the AGPLv3, see LICENCE file for details.

package provisioner

import (
	"fmt"
	"sync/atomic"

	"launchpad.net/juju-core/agent"
	"launchpad.net/juju-core/container"
	"launchpad.net/juju-core/container/kvm"
	"launchpad.net/juju-core/container/lxc"
	"launchpad.net/juju-core/environs"
	"launchpad.net/juju-core/instance"
	"launchpad.net/juju-core/state"
	apiprovisioner "launchpad.net/juju-core/state/api/provisioner"
	"launchpad.net/juju-core/state/api/watcher"
	"launchpad.net/juju-core/worker"
)

<<<<<<< HEAD
// ContainerSetup is a StringsWatchHandler that is notified when containers of
// the specified type are created on the given machine. It will set up the
// machine to be able to create containers and start a provisioner.
=======
// ContainerSetup is a StringsWatchHandler that is notified when containers
// are created on the given machine. It will set up the machine to be able
// to create containers and start a suitable provisioner.
>>>>>>> 31af5876
type ContainerSetup struct {
	runner              worker.Runner
	supportedContainers []instance.ContainerType
	provisioner         *apiprovisioner.State
	machine             *apiprovisioner.Machine
	config              agent.Config

	// Save the workerName so the worker thread can be stopped.
	workerName string
	// setupDone[containerType] is non zero if the container setup has been invoked
	// for that container type.
	setupDone map[instance.ContainerType]*int32
	// The number of provisioners started. Once all necessary provisioners have
	// been started, the container watcher can be stopped.
	numberProvisioners int32
}

// NewContainerSetupHandler returns a StringsWatchHandler which is notified when
// containers are created on the given machine.
func NewContainerSetupHandler(runner worker.Runner, workerName string, supportedContainers []instance.ContainerType,
	machine *apiprovisioner.Machine, provisioner *apiprovisioner.State,
	config agent.Config) worker.StringsWatchHandler {

	return &ContainerSetup{
		runner:              runner,
		machine:             machine,
		supportedContainers: supportedContainers,
		provisioner:         provisioner,
		config:              config,
		workerName:          workerName,
	}
}

// SetUp is defined on the StringsWatchHandler interface.
func (cs *ContainerSetup) SetUp() (watcher watcher.StringsWatcher, err error) {
	// Set up the semaphores for each container type.
	cs.setupDone = make(map[instance.ContainerType]*int32, len(instance.ContainerTypes))
	for _, containerType := range instance.ContainerTypes {
		zero := int32(0)
		cs.setupDone[containerType] = &zero
	}
	// Listen to all container lifecycle events on our machine.
	if watcher, err = cs.machine.WatchAllContainers(); err != nil {
		return nil, err
	}
	return watcher, nil
}

// Handle is called whenever containers change on the machine being watched.
// All machines start out with so containers so the first time Handle is called,
// it will be because a container has been added.
func (cs *ContainerSetup) Handle(containerIds []string) (resultError error) {
	// Consume the initial watcher event.
	if len(containerIds) == 0 {
		return nil
	}

	logger.Tracef("initial container setup with ids: %v", containerIds)
	for _, id := range containerIds {
		containerType := state.ContainerTypeFromId(id)
		// If this container type has been dealt with, do nothing.
		if atomic.LoadInt32(cs.setupDone[containerType]) != 0 {
			continue
		}
		if err := cs.initialiseAndStartProvisioner(containerType); err != nil {
			logger.Errorf("starting container provisioner for %v: %v", containerType, err)
			// Just because dealing with one type of container fails, we won't exit the entire
			// function because we still want to try and start other container types. So we
			// take note of and return the first such error.
			if resultError == nil {
				resultError = err
			}
		}
	}
	return resultError
}

func (cs *ContainerSetup) initialiseAndStartProvisioner(containerType instance.ContainerType) error {
	// Flag that this container type has been handled.
	atomic.StoreInt32(cs.setupDone[containerType], 1)

	if atomic.AddInt32(&cs.numberProvisioners, 1) == int32(len(cs.supportedContainers)) {
		// We only care about the initial container creation.
		// This worker has done its job so stop it.
		// We do not expect there will be an error, and there's not much we can do anyway.
		if err := cs.runner.StopWorker(cs.workerName); err != nil {
			logger.Warningf("stopping machine agent container watcher: %v", err)
		}
	}

	// We only care about the initial container creation.
	// This worker has done its job so stop it.
	// We do not expect there will be an error, and there's not much we can do anyway.
	if err := cs.runner.StopWorker(cs.workerName); err != nil {
		logger.Warningf("stopping machine agent container watcher: %v", err)
	}
<<<<<<< HEAD
	if initialiser, broker, err := cs.getContainerArtifacts(); err != nil {
=======
	if initialiser, broker, err := cs.getContainerArtifacts(containerType); err != nil {
>>>>>>> 31af5876
		return fmt.Errorf("initialising container infrastructure on host machine: %v", err)
	} else {
		if err := initialiser.Initialise(); err != nil {
			return fmt.Errorf("setting up container dependnecies on host machine: %v", err)
		}
<<<<<<< HEAD
		return StartProvisioner(cs.runner, cs.containerType, cs.provisioner, cs.config, broker)
=======
		return StartProvisioner(cs.runner, containerType, cs.provisioner, cs.config, broker)
>>>>>>> 31af5876
	}
}

// TearDown is defined on the StringsWatchHandler interface.
func (cs *ContainerSetup) TearDown() error {
	// Nothing to do here.
	return nil
}

<<<<<<< HEAD
func (cs *ContainerSetup) getContainerArtifacts() (container.Initialiser, environs.InstanceBroker, error) {
	tools, err := cs.provisioner.Tools(cs.config.Tag())
	if err != nil {
		logger.Errorf("cannot get tools from machine for %s container", cs.containerType)
=======
func (cs *ContainerSetup) getContainerArtifacts(containerType instance.ContainerType) (container.Initialiser, environs.InstanceBroker, error) {
	tools, err := cs.provisioner.Tools(cs.config.Tag())
	if err != nil {
		logger.Errorf("cannot get tools from machine for %s container", containerType)
>>>>>>> 31af5876
		return nil, nil, err
	}
	var initialiser container.Initialiser
	var broker environs.InstanceBroker
<<<<<<< HEAD
	switch cs.containerType {
=======
	switch containerType {
>>>>>>> 31af5876
	case instance.LXC:
		initialiser = lxc.NewContainerInitialiser()
		broker = NewLxcBroker(cs.provisioner, tools, cs.config)
	case instance.KVM:
		initialiser = kvm.NewContainerInitialiser()
<<<<<<< HEAD
		//TODO - implement kvm broker
	default:
		return nil, nil, fmt.Errorf("unknown container type: %v", cs.containerType)
=======
		broker, err = NewKvmBroker(cs.provisioner, tools, cs.config)
		if err != nil {
			logger.Errorf("failed to create new kvm broker")
			return nil, nil, err
		}
	default:
		return nil, nil, fmt.Errorf("unknown container type: %v", containerType)
>>>>>>> 31af5876
	}
	return initialiser, broker, nil
}

// Override for testing.
var StartProvisioner = startProvisionerWorker

// startProvisionerWorker kicks off a provisioner task responsible for creating containers
// of the specified type on the machine.
func startProvisionerWorker(runner worker.Runner, containerType instance.ContainerType,
	provisioner *apiprovisioner.State, config agent.Config, broker environs.InstanceBroker) error {

	workerName := fmt.Sprintf("%s-provisioner", containerType)
	// The provisioner task is created after a container record has already been added to the machine.
	// It will see that the container does not have an instance yet and create one.
	return runner.StartWorker(workerName, func() (worker.Worker, error) {
		return NewContainerProvisioner(containerType, provisioner, config, broker), nil
	})
}<|MERGE_RESOLUTION|>--- conflicted
+++ resolved
@@ -19,15 +19,9 @@
 	"launchpad.net/juju-core/worker"
 )
 
-<<<<<<< HEAD
-// ContainerSetup is a StringsWatchHandler that is notified when containers of
-// the specified type are created on the given machine. It will set up the
-// machine to be able to create containers and start a provisioner.
-=======
 // ContainerSetup is a StringsWatchHandler that is notified when containers
 // are created on the given machine. It will set up the machine to be able
 // to create containers and start a suitable provisioner.
->>>>>>> 31af5876
 type ContainerSetup struct {
 	runner              worker.Runner
 	supportedContainers []instance.ContainerType
@@ -124,21 +118,13 @@
 	if err := cs.runner.StopWorker(cs.workerName); err != nil {
 		logger.Warningf("stopping machine agent container watcher: %v", err)
 	}
-<<<<<<< HEAD
-	if initialiser, broker, err := cs.getContainerArtifacts(); err != nil {
-=======
 	if initialiser, broker, err := cs.getContainerArtifacts(containerType); err != nil {
->>>>>>> 31af5876
 		return fmt.Errorf("initialising container infrastructure on host machine: %v", err)
 	} else {
 		if err := initialiser.Initialise(); err != nil {
 			return fmt.Errorf("setting up container dependnecies on host machine: %v", err)
 		}
-<<<<<<< HEAD
-		return StartProvisioner(cs.runner, cs.containerType, cs.provisioner, cs.config, broker)
-=======
 		return StartProvisioner(cs.runner, containerType, cs.provisioner, cs.config, broker)
->>>>>>> 31af5876
 	}
 }
 
@@ -148,36 +134,20 @@
 	return nil
 }
 
-<<<<<<< HEAD
-func (cs *ContainerSetup) getContainerArtifacts() (container.Initialiser, environs.InstanceBroker, error) {
-	tools, err := cs.provisioner.Tools(cs.config.Tag())
-	if err != nil {
-		logger.Errorf("cannot get tools from machine for %s container", cs.containerType)
-=======
 func (cs *ContainerSetup) getContainerArtifacts(containerType instance.ContainerType) (container.Initialiser, environs.InstanceBroker, error) {
 	tools, err := cs.provisioner.Tools(cs.config.Tag())
 	if err != nil {
 		logger.Errorf("cannot get tools from machine for %s container", containerType)
->>>>>>> 31af5876
 		return nil, nil, err
 	}
 	var initialiser container.Initialiser
 	var broker environs.InstanceBroker
-<<<<<<< HEAD
-	switch cs.containerType {
-=======
 	switch containerType {
->>>>>>> 31af5876
 	case instance.LXC:
 		initialiser = lxc.NewContainerInitialiser()
 		broker = NewLxcBroker(cs.provisioner, tools, cs.config)
 	case instance.KVM:
 		initialiser = kvm.NewContainerInitialiser()
-<<<<<<< HEAD
-		//TODO - implement kvm broker
-	default:
-		return nil, nil, fmt.Errorf("unknown container type: %v", cs.containerType)
-=======
 		broker, err = NewKvmBroker(cs.provisioner, tools, cs.config)
 		if err != nil {
 			logger.Errorf("failed to create new kvm broker")
@@ -185,7 +155,6 @@
 		}
 	default:
 		return nil, nil, fmt.Errorf("unknown container type: %v", containerType)
->>>>>>> 31af5876
 	}
 	return initialiser, broker, nil
 }
