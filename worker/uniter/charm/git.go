package charm

import (
	"errors"
	"fmt"
	"io"
	"io/ioutil"
	"launchpad.net/juju-core/charm"
	"launchpad.net/juju-core/log"
	"launchpad.net/juju-core/trivial"
	"os"
	"os/exec"
	"path/filepath"
	"strings"
)

var ErrConflict = errors.New("charm upgrade has conflicts")

// GitDir exposes a specialized subset of git operations on a directory.
type GitDir struct {
	path string
}

// NewGitDir creates a new GitDir at path. It does not touch the filesystem.
func NewGitDir(path string) *GitDir {
	return &GitDir{path}
}

// Path returns the directory path.
func (d *GitDir) Path() string {
	return d.path
}

// Exists returns true if the directory exists.
func (d *GitDir) Exists() (bool, error) {
	fi, err := os.Stat(d.path)
	if err != nil {
		if os.IsNotExist(err) {
			return false, nil
		}
		return false, err
	}
	if fi.IsDir() {
		return true, nil
	}
<<<<<<< HEAD
	return false, fmt.Errorf("%s is not a directory", d.path)
=======
	return false, fmt.Errorf("%q is not a directory", d.path)
>>>>>>> 83120d39
}

// Init ensures that a git repository exists in the directory.
func (d *GitDir) Init() error {
	if err := trivial.EnsureDir(d.path); err != nil {
		return err
	}
	return d.cmd("init")
}

<<<<<<< HEAD
// Recover deletes the lock file, and soft-resets the directory, allowing
// the client to resume operations that were unexpectedly aborted. If no
// lock file is present, it does nothing.
=======
// Recover soft-resets the directory (which resets HEAD while leaving the
// files and the index untouched -- and still works when a lock file is
// present); then delete the lock file (if it is present). This will leave
// the directory in a consistent state, such that the interrupted operation
// can be reapplied safely.
>>>>>>> 83120d39
func (d *GitDir) Recover() error {
	if exists, err := d.Exists(); !exists {
		return err
	}
<<<<<<< HEAD
	if err := os.Remove(filepath.Join(d.path, ".git", "index.lock")); err != nil {
		if os.IsNotExist(err) {
			return nil
		}
		return err
	}
	return d.cmd("reset", "--soft")
=======
	if err := d.cmd("reset", "--soft"); err != nil {
		return err
	}
	err := os.Remove(filepath.Join(d.path, ".git", "index.lock"))
	if os.IsNotExist(err) {
		return nil
	}
	return err
>>>>>>> 83120d39
}

// AddAll ensures that the next commit will reflect the current contents of
// the directory. Empty directories will be preserved by inserting and tracking
// empty files named .empty.
func (d *GitDir) AddAll() error {
	walker := func(path string, fi os.FileInfo, err error) error {
		if err != nil {
			return err
		}
		if !fi.IsDir() {
			return nil
		}
		f, err := os.Open(path)
		if err != nil {
			return err
		}
		defer f.Close()
		if _, err := f.Readdir(1); err != nil {
			if err == io.EOF {
				empty := filepath.Join(path, ".empty")
				return ioutil.WriteFile(empty, nil, 0644)
			}
			return err
		}
		return nil
	}
	if err := filepath.Walk(d.path, walker); err != nil {
		return err
	}
	return d.cmd("add", "-A", ".")
}

// Commitf commits a new revision to the repository with the supplied message.
func (d *GitDir) Commitf(format string, args ...interface{}) error {
	return d.cmd("commit", "--allow-empty", "-m", fmt.Sprintf(format, args...))
}

// Snapshotf adds all changes made since the last commit, including deletions
// and empty directories, and commits them using the supplied message.
func (d *GitDir) Snapshotf(format string, args ...interface{}) error {
	if err := d.AddAll(); err != nil {
		return err
	}
	return d.Commitf(format, args...)
}

// Clone creates a new GitDir at the specified path, with history cloned
// from the existing GitDir. It does not check out any files.
func (d *GitDir) Clone(path string) (*GitDir, error) {
	if err := d.cmd("clone", "--no-checkout", ".", path); err != nil {
		return nil, err
	}
	return &GitDir{path}, nil
}

// Pull pulls from the supplied GitDir.
func (d *GitDir) Pull(src *GitDir) error {
	err := d.cmd("pull", src.path)
	if err != nil {
		if conflicted, e := d.Conflicted(); e == nil && conflicted {
			return ErrConflict
		}
	}
	return err
}

// Dirty returns true if the directory contains any uncommitted local changes.
func (d *GitDir) Dirty() (bool, error) {
	statuses, err := d.statuses()
	if err != nil {
		return false, err
	}
	return len(statuses) != 0, nil
}

// Conflicted returns true if the directory contains any conflicts.
func (d *GitDir) Conflicted() (bool, error) {
	statuses, err := d.statuses()
	if err != nil {
		return false, err
	}
	for _, st := range statuses {
		switch st {
		case "AA", "DD", "UU", "AU", "UA", "DU", "UD":
			return true, nil
		}
	}
	return false, nil
}

// Revert removes unversioned files and reverts everything else to its state
// as of the most recent commit.
func (d *GitDir) Revert() error {
	if err := d.cmd("reset", "--hard", "ORIG_HEAD"); err != nil {
		return err
	}
	return d.cmd("clean", "-f", "-f", "-d")
}

// Log returns a highly compacted history of the directory.
func (d *GitDir) Log() ([]string, error) {
	cmd := exec.Command("git", "--no-pager", "log", "--oneline")
	cmd.Dir = d.path
	out, err := cmd.Output()
	if err != nil {
		return nil, err
	}
	trim := strings.TrimRight(string(out), "\n")
	return strings.Split(trim, "\n"), nil
}

// ReadCharmURL reads the charm identity file from the directory.
func (d *GitDir) ReadCharmURL() (*charm.URL, error) {
	path := filepath.Join(d.path, ".juju-charm")
	surl := ""
	if err := trivial.ReadYaml(path, &surl); err != nil {
		return nil, err
	}
	return charm.ParseURL(surl)
}

// WriteCharmURL writes a charm identity file into the directory.
func (d *GitDir) WriteCharmURL(url *charm.URL) error {
	return trivial.WriteYaml(filepath.Join(d.path, ".juju-charm"), url.String())
}

// cmd runs the specified command inside the directory. Errors will be logged
// in detail.
func (d *GitDir) cmd(args ...string) error {
	cmd := exec.Command("git", args...)
	cmd.Dir = d.path
	if out, err := cmd.CombinedOutput(); err != nil {
		log.Printf("git command failed: %s\npath: %s\nargs: %#v\n%s",
			err, d.path, args, string(out))
		return fmt.Errorf("git %s failed: %s", args[0], err)
	}
	return nil
}

// statuses returns a list of XY-coded git statuses for the files in the directory.
func (d *GitDir) statuses() ([]string, error) {
	cmd := exec.Command("git", "status", "--porcelain")
	cmd.Dir = d.path
	out, err := cmd.Output()
	if err != nil {
<<<<<<< HEAD
		return nil, fmt.Errorf("git status failed: %s", err)
	}
	log.Printf(string(out))
=======
		return nil, fmt.Errorf("git status failed: %v", err)
	}
>>>>>>> 83120d39
	statuses := []string{}
	for _, line := range strings.Split(string(out), "\n") {
		if line != "" {
			statuses = append(statuses, line[:2])
		}
	}
<<<<<<< HEAD

	cmd = exec.Command("git", "status")
	cmd.Dir = d.path
	out, err = cmd.Output()
	if err != nil {
		return nil, fmt.Errorf("git status failed: %s", err)
	}
	log.Printf(string(out))

=======
>>>>>>> 83120d39
	return statuses, nil
}<|MERGE_RESOLUTION|>--- conflicted
+++ resolved
@@ -43,11 +43,7 @@
 	if fi.IsDir() {
 		return true, nil
 	}
-<<<<<<< HEAD
-	return false, fmt.Errorf("%s is not a directory", d.path)
-=======
 	return false, fmt.Errorf("%q is not a directory", d.path)
->>>>>>> 83120d39
 }
 
 // Init ensures that a git repository exists in the directory.
@@ -58,30 +54,15 @@
 	return d.cmd("init")
 }
 
-<<<<<<< HEAD
-// Recover deletes the lock file, and soft-resets the directory, allowing
-// the client to resume operations that were unexpectedly aborted. If no
-// lock file is present, it does nothing.
-=======
 // Recover soft-resets the directory (which resets HEAD while leaving the
 // files and the index untouched -- and still works when a lock file is
 // present); then delete the lock file (if it is present). This will leave
 // the directory in a consistent state, such that the interrupted operation
 // can be reapplied safely.
->>>>>>> 83120d39
 func (d *GitDir) Recover() error {
 	if exists, err := d.Exists(); !exists {
 		return err
 	}
-<<<<<<< HEAD
-	if err := os.Remove(filepath.Join(d.path, ".git", "index.lock")); err != nil {
-		if os.IsNotExist(err) {
-			return nil
-		}
-		return err
-	}
-	return d.cmd("reset", "--soft")
-=======
 	if err := d.cmd("reset", "--soft"); err != nil {
 		return err
 	}
@@ -90,7 +71,6 @@
 		return nil
 	}
 	return err
->>>>>>> 83120d39
 }
 
 // AddAll ensures that the next commit will reflect the current contents of
@@ -237,31 +217,13 @@
 	cmd.Dir = d.path
 	out, err := cmd.Output()
 	if err != nil {
-<<<<<<< HEAD
-		return nil, fmt.Errorf("git status failed: %s", err)
-	}
-	log.Printf(string(out))
-=======
 		return nil, fmt.Errorf("git status failed: %v", err)
 	}
->>>>>>> 83120d39
 	statuses := []string{}
 	for _, line := range strings.Split(string(out), "\n") {
 		if line != "" {
 			statuses = append(statuses, line[:2])
 		}
 	}
-<<<<<<< HEAD
-
-	cmd = exec.Command("git", "status")
-	cmd.Dir = d.path
-	out, err = cmd.Output()
-	if err != nil {
-		return nil, fmt.Errorf("git status failed: %s", err)
-	}
-	log.Printf(string(out))
-
-=======
->>>>>>> 83120d39
 	return statuses, nil
 }