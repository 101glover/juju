--- conflicted
+++ resolved
@@ -13,16 +13,11 @@
 	"github.com/juju/names"
 	"github.com/juju/utils/clock"
 	"github.com/juju/utils/fslock"
-<<<<<<< HEAD
-	"gopkg.in/juju/charm.v6-unstable/hooks"
-=======
->>>>>>> 62bcba1e
 
 	"github.com/juju/juju/agent"
 	"github.com/juju/juju/api/base"
 	"github.com/juju/juju/api/meterstatus"
 	"github.com/juju/juju/worker"
-	"github.com/juju/juju/worker/catacomb"
 	"github.com/juju/juju/worker/dependency"
 )
 
@@ -68,70 +63,11 @@
 		return nil, err
 	}
 
-<<<<<<< HEAD
-	var apiCaller base.APICaller
-	err := getResource(config.APICallerName, &apiCaller)
-	if err != nil {
-		return nil, err
-	}
-
-	return newActiveStatusWorker(agent, apiCaller, machineLock)
-
-}
-
-type activeStatusWorker struct {
-	catacomb catacomb.Catacomb
-
-	status      meterstatus.MeterStatusClient
-	stateFile   *StateFile
-	config      agent.Config
-	machineLock *fslock.Lock
-	tag         names.UnitTag
-
-	init func()
-}
-
-func newActiveStatusWorker(agent agent.Agent, apiCaller base.APICaller, machineLock *fslock.Lock) (worker.Worker, error) {
-=======
->>>>>>> 62bcba1e
 	tag := agent.CurrentConfig().Tag()
 	unitTag, ok := tag.(names.UnitTag)
 	if !ok {
 		return nil, errors.Errorf("expected unit tag, got %v", tag)
 	}
-<<<<<<< HEAD
-	err := catacomb.Invoke(catacomb.Plan{
-		Site: &w.catacomb,
-		Work: w.loop,
-	})
-	if err != nil {
-		return nil, errors.Trace(err)
-	}
-	return w, nil
-}
-
-// Kill is part of the worker.Worker interface.
-func (w *activeStatusWorker) Kill() {
-	w.catacomb.Kill(nil)
-}
-
-// Wait is part of the worker.Worker interface.
-func (w *activeStatusWorker) Wait() error {
-	return w.catacomb.Wait()
-}
-
-// acquireExecutionLock acquires the machine-level execution lock and returns a function to be used
-// to unlock it.
-func (w *activeStatusWorker) acquireExecutionLock() (func() error, error) {
-	message := "running meter-status-changed hook"
-	logger.Tracef("lock: %v", message)
-	checkTomb := func() error {
-		select {
-		case <-w.catacomb.Dying():
-			return w.catacomb.ErrDying()
-		default:
-			return nil
-=======
 
 	agentConfig := agent.CurrentConfig()
 	stateFile := NewStateFile(path.Join(agentConfig.DataDir(), "meter-status.yaml"))
@@ -150,7 +86,6 @@
 			AmberGracePeriod: defaultAmberGracePeriod,
 			RedGracePeriod:   defaultRedGracePeriod,
 			TriggerFactory:   GetTriggers,
->>>>>>> 62bcba1e
 		}
 		return config.NewIsolatedStatusWorker(cfg)
 	} else if err != nil {
@@ -165,76 +100,4 @@
 		Status:    status,
 	}
 	return config.NewConnectedStatusWorker(cfg)
-
-<<<<<<< HEAD
-	watch, err := w.status.WatchMeterStatus()
-	if err != nil {
-		return errors.Trace(err)
-	}
-	if err := w.catacomb.Add(watch); err != nil {
-		return errors.Trace(err)
-	}
-
-	// This function is used in tests to signal entering the worker loop.
-	if w.init != nil {
-		w.init()
-	}
-	for {
-		select {
-		case <-w.catacomb.Dying():
-			return w.catacomb.ErrDying()
-		case _, ok := <-watch.Changes():
-			if !ok {
-				return errors.New("meter status watcher closed")
-			}
-			logger.Debugf("got meter status change")
-			currentCode, currentInfo, err := w.status.MeterStatus()
-			if err != nil {
-				return errors.Trace(err)
-			}
-			if currentCode == code && currentInfo == info {
-				continue
-			}
-			err = w.runHook(currentCode, currentInfo)
-			if err != nil {
-				return errors.Trace(err)
-			}
-			code, info = currentCode, currentInfo
-		}
-	}
-}
-
-func (w *activeStatusWorker) runHook(code, info string) (runErr error) {
-	unitTag := w.tag
-	paths := uniter.NewPaths(w.config.DataDir(), unitTag)
-	ctx := NewLimitedContext(unitTag.String())
-	ctx.SetEnvVars(map[string]string{
-		"JUJU_METER_STATUS": code,
-		"JUJU_METER_INFO":   info,
-	})
-	r := newRunner(ctx, paths)
-	unlock, err := w.acquireExecutionLock()
-	if err != nil {
-		return errors.Annotate(err, "failed to acquire machine lock")
-	}
-	defer func() {
-		unlockErr := unlock()
-		if unlockErr != nil {
-			logger.Criticalf("hook run resulted in error %v; error overridden by unlock failure error", runErr)
-			runErr = unlockErr
-		}
-	}()
-	err = r.RunHook(string(hooks.MeterStatusChanged))
-	cause := errors.Cause(err)
-	switch {
-	case context.IsMissingHookError(cause):
-		logger.Infof("skipped %q hook (missing)", string(hooks.MeterStatusChanged))
-		err = nil
-	case err != nil:
-		logger.Errorf("meter status worker encountered hook error: %v", err)
-		return nil
-	}
-	return errors.Trace(w.stateFile.Write(code, info))
-=======
->>>>>>> 62bcba1e
 }