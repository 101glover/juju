package replicaset

import (
	"fmt"
	"testing"
	"time"

	jc "github.com/juju/testing/checkers"
	"labix.org/v2/mgo"
	gc "launchpad.net/gocheck"

	coretesting "launchpad.net/juju-core/testing"
	"launchpad.net/juju-core/testing/testbase"
	"launchpad.net/juju-core/utils"
)

var (
	name = "juju"
	root *coretesting.MgoInstance
)

func TestPackage(t *testing.T) {
	gc.TestingT(t)
}

func newServer() (*coretesting.MgoInstance, error) {
	inst := &coretesting.MgoInstance{Params: []string{"--replSet", name}}

	err := inst.Start(true)
	if err != nil {
		return nil, fmt.Errorf("Error starting mongo server: %s", err.Error())
	}

	// by dialing right now, we'll wait until it's running
	strategy := utils.AttemptStrategy{Total: time.Second * 5, Delay: time.Millisecond * 100}
	attempt := strategy.Start()
	for attempt.Next() {
		var session *mgo.Session
		session, err = inst.DialDirect()
		if err != nil {
			err = fmt.Errorf("Error dialing mongo server %q: %s", inst.Addr(), err.Error())
		} else {
			session.SetMode(mgo.Monotonic, true)
			err = session.Ping()
			if err != nil {
				err = fmt.Errorf("Error pinging mongo server %q: %s", inst.Addr(), err.Error())
			}
			session.Close()
		}
		if err == nil || !attempt.HasNext() {
			break
		}
	}
	return inst, err
}

type MongoSuite struct {
	testbase.LoggingSuite
}

var _ = gc.Suite(&MongoSuite{})

func (s *MongoSuite) SetUpSuite(c *gc.C) {
	s.LoggingSuite.SetUpSuite(c)
	var err error
	// do all this stuff here, since we don't want to have to redo it for each test
	root, err = newServer()
	if err != nil {
		c.Fatalf("Got error from Start of root server: %s", err.Error())
	}
	// note, this is an actual test around Initiate, but again, I don't want to
	// have to redo it, so I just do it once.
	dialAndTestInitiate(c)
}

func (s *MongoSuite) TearDownTest(c *gc.C) {
	s.LoggingSuite.TearDownTest(c)
	// remove all secondaries from the replicaset on test teardown
	session, err := root.DialDirect()
	if err != nil {
		c.Logf("Failed to dial root during test cleanup: %v", err)
		return
	}
	defer session.Close()
	mems, err := CurrentMembers(session)
	if err != nil {
		c.Logf("Failed to get list of memners during test cleanup: %v", err)
		return
	}

	addrs := []string{}
	for _, m := range mems {
		if root.Addr() != m.Address {
			addrs = append(addrs, m.Address)
		}
	}
	if err = Remove(session, addrs...); err != nil {
		c.Logf("Error removing secondaries: %v", err)
	}
}

var initialTags = map[string]string{"foo": "bar"}

func dialAndTestInitiate(c *gc.C) {
	session := root.MustDialDirect()
	defer session.Close()

	mode := session.Mode()
<<<<<<< HEAD
	err := Initiate(session, root.Addr(), name, nil)
=======
	err := Initiate(session, root.Addr(), name, initialTags)
>>>>>>> 760ac45f
	c.Assert(err, gc.IsNil)

	// make sure we haven't messed with the session's mode
	c.Assert(session.Mode(), gc.Equals, mode)

	// Ids start at 1 for us, so we can differentiate between set and unset
	expectedMembers := []Member{Member{Id: 1, Address: root.Addr(), Tags: initialTags}}

	// need to set mode to strong so that we wait for the write to succeed
	// before reading and thus ensure that we're getting consistent reads.
	session.SetMode(mgo.Strong, false)

	mems, err := CurrentMembers(session)
	c.Assert(err, gc.IsNil)
	c.Assert(mems, jc.DeepEquals, expectedMembers)

	// now add some data so we get a more real-life test
	loadData(session, c)
}

func loadData(session *mgo.Session, c *gc.C) {
	type foo struct {
		Name    string
		Address string
		Count   int
	}

	for col := 0; col < 10; col++ {
		foos := make([]foo, 10000)
		for n := range foos {
			foos[n] = foo{
				Name:    fmt.Sprintf("name_%d_%d", col, n),
				Address: fmt.Sprintf("address_%d_%d", col, n),
				Count:   n * (col + 1),
			}
		}

		err := session.DB("testing").C(fmt.Sprintf("data%d", col)).Insert(foos)
		c.Assert(err, gc.IsNil)
	}
}

func (s *MongoSuite) TearDownSuite(c *gc.C) {
	s.LoggingSuite.TearDownSuite(c)
	root.Destroy()
}

func (s *MongoSuite) TestAddRemoveSet(c *gc.C) {
	session := root.MustDial()
	defer session.Close()

	members := make([]Member, 0, 5)

	// Add should be idempotent, so re-adding root here shouldn't result in
	// two copies of root in the replica set
	members = append(members, Member{Address: root.Addr(), Tags: initialTags})

	instances := make([]*coretesting.MgoInstance, 0, 5)
	instances = append(instances, root)

	for x := 0; x < 4; x++ {
		inst, err := newServer()
		c.Assert(err, gc.IsNil)
		instances = append(instances, inst)
		defer inst.Destroy()
		defer Remove(session, inst.Addr())

		key := fmt.Sprintf("key%d", x)
		val := fmt.Sprintf("val%d", x)

		tags := map[string]string{key: val}

		members = append(members, Member{Address: inst.Addr(), Tags: tags})
	}

	var err error

	// We use a delay of 31s. Our Mongo Dial timeout is 15s, so this gives
	// us 2 attempts before we give up.
	strategy := utils.AttemptStrategy{Total: time.Second * 31, Delay: time.Millisecond * 100}
	start := time.Now()
	attemptCount := 0
	attempt := strategy.Start()
	for attempt.Next() {
		attemptCount += 1
		err = Add(session, members...)
		if err == nil || !attempt.HasNext() {
			break
		}
		c.Logf("attempting to Add got error: %v", err)
	}
	c.Logf("Add() %d attempts in %s", attemptCount, time.Since(start))
	c.Assert(err, gc.IsNil)

	expectedMembers := make([]Member, len(members))
	for x, m := range members {
		// Ids should start at 1 (for the root) and go up
		m.Id = x + 1
		expectedMembers[x] = m
	}

	var cfg *Config
	start = time.Now()
	attemptCount = 0
	attempt = strategy.Start()
	for attempt.Next() {
		attemptCount += 1
		cfg, err = CurrentConfig(session)
		if err == nil || !attempt.HasNext() {
			break
		}
		c.Logf("attempting CurrentConfig got error: %v", err)
	}
	c.Logf("CurrentConfig() %d attempts in %s", attemptCount, time.Since(start))
	c.Assert(err, gc.IsNil)
	c.Assert(cfg.Name, gc.Equals, name)

	// 2 since we already changed it once
	c.Assert(cfg.Version, gc.Equals, 2)

	mems := cfg.Members

	c.Assert(mems, jc.DeepEquals, expectedMembers)

	// Now remove the last two Members
	start = time.Now()
	attemptCount = 0
	attempt = strategy.Start()
	for attempt.Next() {
		attemptCount += 1
		err = Remove(session, members[3].Address, members[4].Address)
		if err == nil || !attempt.HasNext() {
			break
		}
		c.Logf("attempting Remove got error: %v", err)
	}
	c.Logf("Remove() %d attempts in %s", attemptCount, time.Since(start))
	c.Assert(err, gc.IsNil)

	expectedMembers = expectedMembers[0:3]

	start = time.Now()
	attemptCount = 0
	attempt = strategy.Start()
	for attempt.Next() {
		attemptCount += 1
		mems, err = CurrentMembers(session)
		if err == nil || !attempt.HasNext() {
			break
		}
		c.Logf("attempting CurrentMembers got error: %v", err)
	}
	c.Logf("CurrentMembers() %d attempts in %s", attemptCount, time.Since(start))
	c.Assert(err, gc.IsNil)
	c.Assert(mems, jc.DeepEquals, expectedMembers)

	// now let's mix it up and set the new members to a mix of the previous
	// plus the new arbiter
	mems = []Member{members[3], mems[2], mems[0], members[4]}

	start = time.Now()
	attemptCount = 0
	attempt = strategy.Start()
	for attempt.Next() {
		attemptCount += 1
		err = Set(session, mems)
		if err == nil || !attempt.HasNext() {
			break
		}
		c.Logf("attempting Set got error: %v", err)
		c.Logf("current session mode: %v", session.Mode())
		session.Refresh()
	}
	c.Logf("Set() %d attempts in %s", attemptCount, time.Since(start))
	c.Assert(err, gc.IsNil)

	start = time.Now()
	attemptCount = 0
	attempt = strategy.Start()
	for attempt.Next() {
		attemptCount += 1
		// can dial whichever replica address here, mongo will figure it out
		session = instances[0].MustDialDirect()
		err = session.Ping()
		if err == nil || !attempt.HasNext() {
			break
		}
		c.Logf("attempting session.Ping() got error: %v after %s", err, time.Since(start))
	}
	c.Logf("session.Ping() %d attempts in %s", attemptCount, time.Since(start))
	c.Assert(err, gc.IsNil)

	expectedMembers = []Member{members[3], expectedMembers[2], expectedMembers[0], members[4]}

	// any new members will get an id of max(other_ids...)+1
	expectedMembers[0].Id = 4
	expectedMembers[3].Id = 5

	start = time.Now()
	attemptCount = 0
	attempt = strategy.Start()
	for attempt.Next() {
		attemptCount += 1
		mems, err = CurrentMembers(session)
		if err == nil || !attempt.HasNext() {
			break
		}
		c.Logf("attempting CurrentMembers() got error: %v", err)
	}
	c.Assert(err, gc.IsNil)
	c.Logf("CurrentMembers() %d attempts in %s", attemptCount, time.Since(start))
	c.Assert(mems, jc.DeepEquals, expectedMembers)
}

func (s *MongoSuite) TestIsMaster(c *gc.C) {
	session := root.MustDial()
	defer session.Close()

	expected := IsMasterResults{
		// The following fields hold information about the specific mongodb node.
		IsMaster:  true,
		Secondary: false,
		Arbiter:   false,
		Address:   root.Addr(),
		LocalTime: time.Time{},

		// The following fields hold information about the replica set.
		ReplicaSetName: name,
		Addresses:      []string{root.Addr()},
		Arbiters:       nil,
		PrimaryAddress: root.Addr(),
	}

	res, err := IsMaster(session)
	c.Assert(err, gc.IsNil)
	c.Check(closeEnough(res.LocalTime, time.Now()), gc.Equals, true)
	res.LocalTime = time.Time{}
	c.Check(*res, jc.DeepEquals, expected)
}

func (s *MongoSuite) TestMasterHostPort(c *gc.C) {
	session := root.MustDial()
	defer session.Close()

	expected := root.Addr()
	result, err := MasterHostPort(session)

	c.Logf("TestMasterHostPort expected: %v, got: %v", expected, result)
	c.Assert(err, gc.IsNil)
	c.Assert(result, gc.Equals, expected)
}

func (s *MongoSuite) TestMasterHostPortOnUnconfiguredReplicaSet(c *gc.C) {
	inst := &coretesting.MgoInstance{}
	err := inst.Start(true)
	c.Assert(err, gc.IsNil)
	defer inst.Destroy()
	session := inst.MustDial()
	hp, err := MasterHostPort(session)
	c.Assert(err, gc.Equals, ErrMasterNotConfigured)
	c.Assert(hp, gc.Equals, "")
}

func (s *MongoSuite) TestCurrentStatus(c *gc.C) {
	session := root.MustDial()
	defer session.Close()

	inst1, err := newServer()
	c.Assert(err, gc.IsNil)
	defer inst1.Destroy()
	defer Remove(session, inst1.Addr())

	inst2, err := newServer()
	c.Assert(err, gc.IsNil)
	defer inst2.Destroy()
	defer Remove(session, inst2.Addr())

	strategy := utils.AttemptStrategy{Total: time.Second * 31, Delay: time.Millisecond * 100}
	attempt := strategy.Start()
	for attempt.Next() {
		err = Add(session, Member{Address: inst1.Addr()}, Member{Address: inst2.Addr()})
		if err == nil || !attempt.HasNext() {
			break
		}
	}
	c.Assert(err, gc.IsNil)

	expected := &Status{
		Name: name,
		Members: []MemberStatus{{
			Id:      1,
			Address: root.Addr(),
			Self:    true,
			ErrMsg:  "",
			Healthy: true,
			State:   PrimaryState,
		}, {
			Id:      2,
			Address: inst1.Addr(),
			Self:    false,
			ErrMsg:  "",
			Healthy: true,
			State:   SecondaryState,
		}, {
			Id:      3,
			Address: inst2.Addr(),
			Self:    false,
			ErrMsg:  "",
			Healthy: true,
			State:   SecondaryState,
		}},
	}

	strategy.Total = time.Second * 90
	attempt = strategy.Start()
	var res *Status
	for attempt.Next() {
		var err error
		res, err = CurrentStatus(session)
		if err != nil {
			if !attempt.HasNext() {
				c.Errorf("Couldn't get status before timeout, got err: %v", err)
				return
			} else {
				// try again
				continue
			}
		}

		if res.Members[0].State == PrimaryState &&
			res.Members[1].State == SecondaryState &&
			res.Members[2].State == SecondaryState {
			break
		}
		if !attempt.HasNext() {
			c.Errorf("Servers did not get into final state before timeout.  Status: %#v", res)
			return
		}
	}

	for x, _ := range res.Members {
		// non-empty uptime and ping
		c.Check(res.Members[x].Uptime, gc.Not(gc.Equals), 0)

		// ping is always going to be zero since we're on localhost
		// so we can't really test it right now

		// now overwrite Uptime so it won't throw off DeepEquals
		res.Members[x].Uptime = 0
	}
	c.Check(res, jc.DeepEquals, expected)
}

func closeEnough(expected, obtained time.Time) bool {
	t := obtained.Sub(expected)
	return (-500*time.Millisecond) < t && t < (500*time.Millisecond)
}<|MERGE_RESOLUTION|>--- conflicted
+++ resolved
@@ -106,11 +106,7 @@
 	defer session.Close()
 
 	mode := session.Mode()
-<<<<<<< HEAD
-	err := Initiate(session, root.Addr(), name, nil)
-=======
 	err := Initiate(session, root.Addr(), name, initialTags)
->>>>>>> 760ac45f
 	c.Assert(err, gc.IsNil)
 
 	// make sure we haven't messed with the session's mode
